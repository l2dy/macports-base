--- conflicted
+++ resolved
@@ -55,12 +55,8 @@
     variable user_options "submitter_name submitter_email submitter_key"
     variable portinterp_options "\
         portdbpath porturl portpath portbuildpath auto_path prefix prefix_frozen portsharepath \
-<<<<<<< HEAD
         files_whitelist folders_whitelist \
-        registry.path registry.format \
-=======
         registry.path registry.format user_home \
->>>>>>> 94290d92
         portarchivetype archivefetch_pubkeys portautoclean porttrace keeplogs portverbose destroot_umask \
         rsync_server rsync_options rsync_dir startupitem_type startupitem_install place_worksymlink macportsuser \
         mp_remote_url mp_remote_submit_url configureccache ccache_dir ccache_size configuredistcc configurepipe buildnicevalue buildmakejobs \
