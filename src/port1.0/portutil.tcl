--- conflicted
+++ resolved
@@ -1267,11 +1267,7 @@
                     # Enable the fence to prevent any creation/modification
                     # outside the sandbox.
                     if {$target != "activate"
-<<<<<<< HEAD
                       && $target != "imagefile"
-=======
-                      && $target != "archive"
->>>>>>> 4176296a
                       && $target != "install"} {
                         porttrace::trace_enable_fence
                     }
@@ -1291,13 +1287,8 @@
 
                         test        -
                         destroot    -
-<<<<<<< HEAD
                         imagefile   -
                         install     -
-=======
-                        install     -
-                        archive     -
->>>>>>> 4176296a
                         dmg         -
                         pkg         -
                         portpkg     -
