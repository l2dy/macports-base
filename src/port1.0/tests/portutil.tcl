# Test file for Pextlib's fs-traverse
# Requires r/w access to /tmp
# MacPorts must be installed for this to work

package require macports
mportinit

# load the current copy of portutil instead of the installed one
source [file dirname [info script]]/../portutil.tcl

# end boilerplate

namespace eval tests {

proc test_delete {} {
    set root "/tmp/macports-portutil-delete"
    # use file delete -force to kill the test directory if it already exists
    # yeah I realize this will fail on 10.3 if it already exists. oh well.
    file delete -force $root
    
    try {
        mtree $root {
            a               directory
            a/a             file
            a/b             file
            a/c             directory
            a/c/a           file
            a/c/b           {link ../b}
            a/c/c           {link ../../b}
            a/c/d           directory
            a/c/d/a         file
            a/c/d/b         directory
            a/c/d/c         file
            a/d             file
            b               directory
            b/a             file
            b/b             {link q}
            b/c             directory
            b/c/a           file
            b/c/b           file
            b/d             file
        }
        
        # test deleting a symlink
        delete $root/a/c/b
        
        if {[file exists $root/a/c/b] || ![file exists $root/a/b]} {
            error "delete (symlink) failed"
        }
        
        # test multiple args
        delete $root/a $root/b
        
        if {[file exists $root/a] || [file exists $root/b]} {
            error "delete (multiple args) failed"
        }
    } finally {
        file delete -force $root
    }
}

proc test_depends_lib-delete {} {
    # tests depends_lib-delete
    # actually tests all option-deletes
    # but the bug was originally documented with depends_lib
    
    # depends_lib is intended to work from within a worker thread
    # so we shall oblige
    set workername [interp create]
<<<<<<< HEAD
    darwinports::worker_init $workername {} [darwinports::getportbuildpath {}] {} {}
=======
    macports::worker_init $workername {} [macports::getportbuildpath {}] {} {}
>>>>>>> 00e8c7aa
    set body {
        # load the current copy of portutil instead of the installed one
        source [file dirname [info script]]/../portutil.tcl
        package require port
        
        depends_lib port:foo port:bar port:blah
        depends_lib-delete port:blah port:bar
        array get PortInfo
    }
    if {[catch {$workername eval $body} result]} {
        interp delete $workername
        error $result $::errorInfo $::errorCode
    } else {
        interp delete $workername
    }
    array set temp $result
    if {$temp(depends_lib) ne "port:foo"} {
        error "depends_lib-delete did not delete properly"
    }
}

proc test_touch {} {
    set root "/tmp/macports-portutil-touch"
    file delete -force $root
    
    try {
        touch -c $root
        if {[file exists $root]} { error "touch failed" }
    
        touch $root
        if {![file exists $root]} { error "touch failed" }
    
        touch -a -t 199912010001.01 $root
        if {[file atime $root] != [clock scan 19991201T000101]} { error "touch failed" }
        if {[file mtime $root] == [clock scan 19991201T000101]} { error "touch failed" }
    
        touch -m -t 200012010001.01 $root
        if {[file atime $root] == [clock scan 20001201T000101]} { error "touch failed" }
        if {[file mtime $root] != [clock scan 20001201T000101]} { error "touch failed" }
    
        touch -a -m -t 200112010001.01 $root
        if {[file atime $root] != [clock scan 20011201T000101]} { error "touch failed" }
        if {[file mtime $root] != [clock scan 20011201T000101]} { error "touch failed" }
    
        touch -r ~ $root
        if {[file atime $root] != [file atime ~]} { error "touch failed" }
        if {[file mtime $root] != [file mtime ~]} { error "touch failed" }
    } finally {
        file delete -force $root
    }
}

proc test_ln {} {
    set root "/tmp/macports-portutil-ln"
    file delete -force $root
    
    file mkdir $root
    try {
        close [open $root/a w]
        ln -s a $root/b
        if {[catch {file type $root/b}] || [file type $root/b] ne "link"} {
            set message "ln failed: "
            if {[catch {file type $root/b}]} {
                append message "symlink not created"
            } elseif {[file type $root/b] ne "link"} {
                append message "created [file type $root/b], expected link"
            }
            error $message
        }
    
        close [open $root/c w]
        if {![catch {ln -s c $root/b}]} { error "ln failed" }
    
        ln -s -f c $root/b
        if {[catch {file type $root/b}] || [file type $root/b] ne "link"} { error "ln failed" }
    
        file delete $root/b
    
        ln $root/a $root/b
        if {[catch {file type $root/b}] || [file type $root/b] ne "file"} { error "ln failed" }
    
        file delete $root/b
        file mkdir $root/dir
        ln -s dir $root/b
        ln -s a $root/b
        if {[catch {file type $root/dir/a}] || [file type $root/dir/a] ne "link"} { error "ln failed" }
        file delete $root/dir/a
    
        ln -s -f -h a $root/b
        if {[catch {file type $root/b}] || [file type $root/b] ne "link" || [file readlink $root/b] ne "a"} { error "ln failed" }
    
        cd $root/dir
        ln -s ../c
        if {[catch {file type $root/dir/c}] || [file type $root/dir/c] ne "link"} { error "ln failed" }
    
        ln -s foobar $root/d
        if {[catch {file type $root/d}] || [file type $root/d] ne "link" || [file readlink $root/d] ne "foobar"} { error "ln failed" }
        
        ln -s -f -h z $root/dir
        if {[catch {file type $root/dir/z}] || [file type $root/dir/z] ne "link"} { error "ln failed" }
        
        # test combined flags
        ln -sf q $root/dir
        if {[catch {file type $root/dir/q}] || [file type $root/dir/q] ne "link"} { error "ln failed" }
    } finally {
        file delete -force $root
    }
}

# Create a filesystem hierarchy based on the given specification
# The mtree spec consists of name/type pairings, where type can be
# one of directory, file or link. If type is link, it must be a
# two-element list containing the path as the second element
proc mtree {root spec} {
    foreach {entry typelist} $spec {
        set type [lindex $typelist 0]
        set link [lindex $typelist 1]
        set file [file join $root $entry]
        switch $type {
            directory {
                file mkdir $file
            }
            file {
                # touch
                close [open $file w]
            }
            link {
                # file link doesn't let you link to files that don't exist
                # so lets farm out to /bin/ln
                exec /bin/ln -s $link $file
            }
            default {
                return -code error "Unknown file map type: $typelist"
            }
        }
    }
}

# run all tests
foreach proc [info procs test_*] {
    $proc
}

# namespace eval tests
}<|MERGE_RESOLUTION|>--- conflicted
+++ resolved
@@ -67,11 +67,7 @@
     # depends_lib is intended to work from within a worker thread
     # so we shall oblige
     set workername [interp create]
-<<<<<<< HEAD
-    darwinports::worker_init $workername {} [darwinports::getportbuildpath {}] {} {}
-=======
     macports::worker_init $workername {} [macports::getportbuildpath {}] {} {}
->>>>>>> 00e8c7aa
     set body {
         # load the current copy of portutil instead of the installed one
         source [file dirname [info script]]/../portutil.tcl
