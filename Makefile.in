--- conflicted
+++ resolved
@@ -32,20 +32,14 @@
 include Mk/macports.subdir.mk
 
 install::
-<<<<<<< HEAD
-	[ ! -f $(DESTDIR)${sysconfdir}/macports/mp_version ] || rm -vf $(DESTDIR)${sysconfdir}/macports/mp_version
-	$(INSTALL) -o ${DSTUSR} -g ${DSTGRP} -m 444 setupenv.bash  $(DESTDIR)${datadir}/macports/
-	$(INSTALL) -o ${DSTUSR} -g ${DSTGRP} -m 444 macports-pubkey.pem  $(DESTDIR)${datadir}/macports/
+	[ ! -f "$(DESTDIR)${sysconfdir}/macports/mp_version" ] || rm -vf "$(DESTDIR)${sysconfdir}/macports/mp_version"
+	$(INSTALL) -d -o ${DSTUSR} -g ${DSTGRP} -m ${DSTMODE} "$(DESTDIR)${datadir}/macports/"
+	$(INSTALL) -o ${DSTUSR} -g ${DSTGRP} -m 444 setupenv.bash  "$(DESTDIR)${datadir}/macports/"
+	$(INSTALL) -o ${DSTUSR} -g ${DSTGRP} -m 444 macports-pubkey.pem  "$(DESTDIR)${datadir}/macports/"
 	$(INSTALL) -o ${DSTUSR} -g ${DSTGRP} -m 544 submitstats.sh $(DESTDIR)${datadir}/macports/
 # Install launchd script that runs submistats.sh
 	./setupstats.sh $(DESTDIR)${datadir}/macports/submitstats.sh $(DESTDIR)${sysconfdir}/macports/macports.conf
 	
-=======
-	[ ! -f "$(DESTDIR)${sysconfdir}/macports/mp_version" ] || rm -vf "$(DESTDIR)${sysconfdir}/macports/mp_version"
-	$(INSTALL) -d -o ${DSTUSR} -g ${DSTGRP} -m ${DSTMODE} "$(DESTDIR)${datadir}/macports/"
-	$(INSTALL) -o ${DSTUSR} -g ${DSTGRP} -m 444 setupenv.bash  "$(DESTDIR)${datadir}/macports/"
-	$(INSTALL) -o ${DSTUSR} -g ${DSTGRP} -m 444 macports-pubkey.pem  "$(DESTDIR)${datadir}/macports/"
->>>>>>> 34caa134
 # Only run these scripts when not building in a destroot
 ifeq ($(DESTDIR),)
 # create run user if it doesn't exist
