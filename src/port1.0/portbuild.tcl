--- conflicted
+++ resolved
@@ -119,11 +119,7 @@
     set jobs $buildmakejobs
     # if set to '0', use the number of cores for the number of jobs
     if {$jobs == 0} {
-<<<<<<< HEAD
-        if {[catch {set jobs [exec "/usr/sbin/sysctl" "-n" "hw.availcpu"]}]} {
-=======
         if {[catch {set jobs [sysctl hw.activecpu]}]} {
->>>>>>> 4176296a
             set jobs 2
             ui_warn "failed to determine the number of available CPUs (probably not supported on this platform)"
             ui_warn "defaulting to $jobs jobs, consider setting buildmakejobs to a nonzero value in macports.conf"
