--- conflicted
+++ resolved
@@ -51,16 +51,12 @@
 # It also records the path in a database.
 
 proc portmirror::mirror_main {args} {
-<<<<<<< HEAD
-    global mirror_filemap portdbpath
-=======
-    global fetch.type mirror_filemap portdbpath subport license
+    global mirror_filemap portdbpath subport license
 
     if {[lsearch -exact -nocase $license "nomirror"] >= 0} {
         ui_info "Not mirroring $subport due to license NoMirror"
         return
     }
->>>>>>> cf998981
 
     set mirror_filemap_path [file join $portdbpath distfiles_mirror.db]
     filemap open mirror_filemap $mirror_filemap_path
