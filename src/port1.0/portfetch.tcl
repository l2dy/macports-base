# -*- coding: utf-8; mode: tcl; tab-width: 4; indent-tabs-mode: nil; c-basic-offset: 4 -*- vim:fenc=utf-8:ft=tcl:et:sw=4:ts=4:sts=4
#
# Copyright (c) 2004 - 2014, 2016 The MacPorts Project
# Copyright (c) 2002 - 2003 Apple Inc.
# All rights reserved.
#
# Redistribution and use in source and binary forms, with or without
# modification, are permitted provided that the following conditions
# are met:
# 1. Redistributions of source code must retain the above copyright
#    notice, this list of conditions and the following disclaimer.
# 2. Redistributions in binary form must reproduce the above copyright
#    notice, this list of conditions and the following disclaimer in the
#    documentation and/or other materials provided with the distribution.
# 3. Neither the name of Apple Inc. nor the names of its contributors
#    may be used to endorse or promote products derived from this software
#    without specific prior written permission.
#
# THIS SOFTWARE IS PROVIDED BY THE COPYRIGHT HOLDERS AND CONTRIBUTORS "AS IS"
# AND ANY EXPRESS OR IMPLIED WARRANTIES, INCLUDING, BUT NOT LIMITED TO, THE
# IMPLIED WARRANTIES OF MERCHANTABILITY AND FITNESS FOR A PARTICULAR PURPOSE
# ARE DISCLAIMED. IN NO EVENT SHALL THE COPYRIGHT OWNER OR CONTRIBUTORS BE
# LIABLE FOR ANY DIRECT, INDIRECT, INCIDENTAL, SPECIAL, EXEMPLARY, OR
# CONSEQUENTIAL DAMAGES (INCLUDING, BUT NOT LIMITED TO, PROCUREMENT OF
# SUBSTITUTE GOODS OR SERVICES; LOSS OF USE, DATA, OR PROFITS; OR BUSINESS
# INTERRUPTION) HOWEVER CAUSED AND ON ANY THEORY OF LIABILITY, WHETHER IN
# CONTRACT, STRICT LIABILITY, OR TORT (INCLUDING NEGLIGENCE OR OTHERWISE)
# ARISING IN ANY WAY OUT OF THE USE OF THIS SOFTWARE, EVEN IF ADVISED OF THE
# POSSIBILITY OF SUCH DAMAGE.
#

package provide portfetch 1.0
package require fetch_common 1.0
package require portutil 1.0
package require Pextlib 1.0

set org.macports.fetch [target_new org.macports.fetch portfetch::fetch_main]
target_init ${org.macports.fetch} portfetch::fetch_init
target_provides ${org.macports.fetch} fetch
target_requires ${org.macports.fetch} main
target_prerun ${org.macports.fetch} portfetch::fetch_start

namespace eval portfetch {
    namespace export suffix
    variable fetch_urls {}
}

# define options: distname master_sites
options master_sites patch_sites extract.suffix distfiles patchfiles use_bzip2 use_lzma use_xz use_zip use_7z use_lzip use_dmg dist_subdir \
    fetch.type fetch.user fetch.password fetch.use_epsv fetch.ignore_sslcert \
    master_sites.mirror_subdir patch_sites.mirror_subdir \
    bzr.url bzr.revision \
    cvs.module cvs.root cvs.password cvs.date cvs.tag cvs.method \
    svn.url svn.revision svn.method \
    git.cmd git.url git.branch git.file git.file_prefix git.fetch_submodules \
    hg.cmd hg.url hg.tag

# XXX we use the command framework to buy us some useful features,
# but this is not a user-modifiable command
commands bzr
commands cvs
commands svn

# Defaults
default extract.suffix .tar.gz
default fetch.type standard

default bzr.cmd {[findBinary bzr $portutil::autoconf::bzr_path]}
default bzr.dir {${workpath}}
default bzr.revision {-1}
default bzr.pre_args {"--builtin --no-aliases checkout --lightweight --verbose"}
default bzr.args ""
default bzr.post_args {"-r ${bzr.revision} ${bzr.url} ${worksrcdir}"}

default cvs.cmd {[findBinary cvs $portutil::autoconf::cvs_path]}
default cvs.password ""
default cvs.dir {${workpath}}
default cvs.method {export}
default cvs.module {$distname}
default cvs.tag ""
default cvs.date ""
default cvs.env {CVS_PASSFILE=${workpath}/.cvspass}
default cvs.pre_args {"-z9 -f -d ${cvs.root}"}
default cvs.args ""
default cvs.post_args {"${cvs.module}"}

default svn.cmd {[portfetch::find_svn_path]}
default svn.dir {${workpath}}
default svn.method {export}
default svn.revision ""
default svn.env {}
default svn.pre_args {"--non-interactive --trust-server-cert"}
default svn.args ""
default svn.post_args ""

default git.cmd {[portfetch::find_git_path]}
default git.dir {${workpath}}
default git.branch {}
default git.file {${distname}.${fetch.type}.tar.xz}
default git.file_prefix {${distname}}
default git.fetch_submodules "yes"

default hg.cmd {[findBinary hg $portutil::autoconf::hg_path]}
default hg.dir {${workpath}}
default hg.tag {tip}

# Set distfiles
default distfiles {[list [portfetch::suffix $distname]]}
default dist_subdir {${name}}

# user name & password
default fetch.user ""
default fetch.password ""
# Use EPSV for FTP transfers
default fetch.use_epsv "yes"
# Ignore SSL certificate
default fetch.ignore_sslcert "no"
# Use remote timestamps
default fetch.remote_time "no"

default global_mirror_site "macports_distfiles"
default mirror_sites.listfile {"mirror_sites.tcl"}
default mirror_sites.listpath {"port1.0/fetch"}

# Option-executed procedures
option_proc use_bzip2 portfetch::set_extract_type
option_proc use_lzma  portfetch::set_extract_type
option_proc use_xz    portfetch::set_extract_type
option_proc use_zip   portfetch::set_extract_type
option_proc use_7z    portfetch::set_extract_type
option_proc use_lzip  portfetch::set_extract_type
option_proc use_dmg   portfetch::set_extract_type

option_proc fetch.type portfetch::set_fetch_type

proc portfetch::set_extract_type {option action args} {
    global extract.suffix
    if {[string equal ${action} "set"] && [tbool args]} {
        switch $option {
            use_bzip2 {
                set extract.suffix .tar.bz2
                if {![catch {findBinary lbzip2} result]} {
                    depends_extract-append bin:lbzip2:lbzip2
                }
            }
            use_lzma {
                set extract.suffix .tar.lzma
                depends_extract-append bin:lzma:xz
            }
            use_xz {
                set extract.suffix .tar.xz
                depends_extract-append bin:xz:xz
            }
            use_zip {
                set extract.suffix .zip
                depends_extract-append bin:unzip:unzip
            }
            use_7z {
                set extract.suffix .7z
                depends_extract-append bin:7za:p7zip
            }
            use_lzip {
                set extract.suffix .tar.lz
                depends_extract-append bin:lzip:lzip
            }
            use_dmg {
                set extract.suffix .dmg
            }
        }
    }
}

proc portfetch::set_fetch_type {option action args} {
    global os.platform os.major
    if {[string equal ${action} "set"]} {
        if {$args ne "standard"} {
            distfiles
        }
        switch $args {
            bzr {
                depends_fetch-append bin:bzr:bzr
            }
            cvs {
                depends_fetch-append bin:cvs:cvs
            }
            svn {
                # Sierra is the first macOS version whose svn supports modern TLS cipher suites.
                if {${os.major} >= 16 || ${os.platform} ne "darwin"} {
                    depends_fetch-append bin:svn:subversion
                } else {
                    depends_fetch-append port:subversion
                }
            }
            git {
<<<<<<< HEAD
                depends_fetch-append bin:git:git
                default distname {${name}-${git.branch}}
                # xz will not be used for non-tarballable fetches,
                # but we cannot decide this yet, so we just add it anyway
                use_xz yes
                depends_fetch-append bin:xz:xz
=======
                # Mavericks is the first OS X version whose git supports modern TLS cipher suites.
                if {${os.major} >= 13 || ${os.platform} ne "darwin"} {
                    depends_fetch-append bin:git:git
                } else {
                    depends_fetch-append port:git
                }
>>>>>>> 995dde84
            }
            hg {
                depends_fetch-append bin:hg:mercurial
            }
        }
    }
}

proc portfetch::find_svn_path {args} {
    global prefix os.platform os.major
    # Sierra is the first macOS version whose svn supports modern TLS cipher suites.
    if {${os.major} >= 16 || ${os.platform} ne "darwin"} {
        return [findBinary svn $portutil::autoconf::svn_path]
    } else {
        return ${prefix}/bin/svn
    }
}

proc portfetch::find_git_path {args} {
    global prefix os.platform os.major
    # Mavericks is the first OS X version whose git supports modern TLS cipher suites.
    if {${os.major} >= 13 || ${os.platform} ne "darwin"} {
        return [findBinary git $portutil::autoconf::git_path]
    } else {
        return ${prefix}/bin/git
    }
}

set_ui_prefix


# Given a distname, return the distname with extract.suffix appended
proc portfetch::suffix {distname} {
    global extract.suffix
    return "${distname}${extract.suffix}"
}
# XXX import suffix into the global namespace as it is currently used from
# Portfiles, but should better go somewhere else
namespace import portfetch::suffix

# Checks patch files and their tags to assemble url lists for later fetching
proc portfetch::checkpatchfiles {urls} {
    global patchfiles all_dist_files patch_sites filespath
    upvar $urls fetch_urls

    if {[info exists patchfiles]} {
        foreach file $patchfiles {
            if {![file exists "${filespath}/${file}"]} {
                set distsite [getdisttag $file]
                set file [getdistname $file]
                lappend all_dist_files $file
                if {$distsite ne ""} {
                    lappend fetch_urls $distsite $file
                } elseif {[info exists patch_sites]} {
                    lappend fetch_urls patch_sites $file
                } else {
                    lappend fetch_urls master_sites $file
                }
            }
        }
    }
}

# Checks dist files and their tags to assemble url lists for later fetching
proc portfetch::checkdistfiles {urls} {
    global distfiles all_dist_files filespath
    upvar $urls fetch_urls

    if {[info exists distfiles]} {
        foreach file $distfiles {
            if {![file exists "${filespath}/${file}"]} {
                set distsite [getdisttag $file]
                set file [getdistname $file]
                lappend all_dist_files $file
                if {$distsite ne ""} {
                    lappend fetch_urls $distsite $file
                } else {
                    lappend fetch_urls master_sites $file
                }
            }
        }
    }
}

# returns full path to mirror list file
proc portfetch::get_full_mirror_sites_path {} {
    global mirror_sites.listfile mirror_sites.listpath porturl
    return [getportresourcepath $porturl [file join ${mirror_sites.listpath} ${mirror_sites.listfile}]]
}

# Perform the full checksites/checkpatchfiles/checkdistfiles sequence.
# This method is used by distcheck target.
proc portfetch::checkfiles {urls} {
    global global_mirror_site ports_fetch_no-mirrors
    upvar $urls fetch_urls

    set sites [list patch_sites {} \
                    master_sites {}]
    if {![info exists ports_fetch_no-mirrors] || ${ports_fetch_no-mirrors} eq "no"} {
        set sites [list patch_sites [list $global_mirror_site PATCH_SITE_LOCAL] \
                        master_sites [list $global_mirror_site MASTER_SITE_LOCAL]]
    }

    checksites $sites [get_full_mirror_sites_path]
    checkpatchfiles fetch_urls
    checkdistfiles fetch_urls
}

# Perform a bzr fetch
proc portfetch::bzrfetch {args} {
    global env 

    # Behind a proxy bzr will fail with the following error if proxies
    # listed in macports.conf appear in the environment in their
    # unmodified form:
    #   bzr: ERROR: Invalid url supplied to transport:
    #   "proxy.example.com:8080": No host component
    # Set the "http_proxy" and "HTTPS_PROXY" environmental variables
    # to valid URLs by prepending "http://" and appending "/".
    if {   [info exists env(http_proxy)]
        && [string compare -length 7 {http://} $env(http_proxy)] != 0} {
        set orig_http_proxy $env(http_proxy)
        set env(http_proxy) http://${orig_http_proxy}/
    }

    if {   [info exists env(HTTPS_PROXY)]
        && [string compare -length 7 {http://} $env(HTTPS_PROXY)] != 0} {
        set orig_https_proxy $env(HTTPS_PROXY)
        set env(HTTPS_PROXY) http://${orig_https_proxy}/
    }

    try {
        if {[catch {command_exec bzr "" "2>&1"} result]} {
            return -code error [msgcat::mc "Bazaar checkout failed"]
        }
    } finally {
        if {[info exists orig_http_proxy]} {
            set env(http_proxy) ${orig_http_proxy}
        }
        if {[info exists orig_https_proxy]} {
            set env(HTTPS_PROXY) ${orig_https_proxy}
        }
    }

    return 0
}

# Perform a CVS login and fetch, storing the CVS login
# information in a custom .cvspass file
proc portfetch::cvsfetch {args} {
    global workpath cvs.env cvs.cmd cvs.args cvs.post_args \
           cvs.root cvs.date cvs.tag cvs.method cvs.password
           patch_sites filespath

    set cvs.args "${cvs.method} ${cvs.args}"
    if {${cvs.method} eq "export" && ![string length ${cvs.tag}] && ![string length ${cvs.date}]} {
        set cvs.tag "HEAD"
    }
    if {[string length ${cvs.tag}]} {
        set cvs.args "${cvs.args} -r ${cvs.tag}"
    }

    if {[string length ${cvs.date}]} {
        set cvs.args "${cvs.args} -D ${cvs.date}"
    }

    if {[regexp ^:pserver: ${cvs.root}]} {
        set savecmd ${cvs.cmd}
        set saveargs ${cvs.args}
        set savepost_args ${cvs.post_args}
        set cvs.cmd "echo ${cvs.password} | ${cvs.cmd}"
        set cvs.args login
        set cvs.post_args ""
        if {[catch {command_exec cvs -notty "" "2>&1"} result]} {
            return -code error [msgcat::mc "CVS login failed"]
        }
        set cvs.cmd ${savecmd}
        set cvs.args ${saveargs}
        set cvs.post_args ${savepost_args}
    } else {
        set env(CVS_RSH) ssh
    }

    if {[catch {command_exec cvs "" "2>&1"} result]} {
        return -code error [msgcat::mc "CVS check out failed"]
    }

    return 0
}

# Given a URL to a Subversion repository, if the URL is http:// or
# https:// and MacPorts has been configured with a proxy for that URL
# type, then return command line options that should be passed to the
# svn command line client to enable use of that proxy.  There are no
# proxies for Subversion's native protocol, identified by svn:// URLs.
proc portfetch::svn_proxy_args {url} {
    global env

    if {   [string compare -length 7 {http://} ${url}] == 0
        && [info exists env(http_proxy)]} {
        set proxy_str $env(http_proxy)
    } elseif {   [string compare -length 8 {https://} ${url}] == 0
              && [info exists env(HTTPS_PROXY)]} {
        set proxy_str $env(HTTPS_PROXY)
    } else {
        return ""
    }
    regexp {(.*://)?([[:alnum:].-]+)(:(\d+))?} $proxy_str - - proxy_host - proxy_port
    set ret "--config-option servers:global:http-proxy-host=${proxy_host}"
    if {$proxy_port ne ""} {
        append ret " --config-option servers:global:http-proxy-port=${proxy_port}"
    }
    return $ret
}

# Perform an svn fetch
proc portfetch::svnfetch {args} {
    global svn.args svn.method svn.revision svn.url 

    if {[regexp {\s} ${svn.url}]} {
        return -code error [msgcat::mc "Subversion URL cannot contain whitespace"]
    }

    if {[string length ${svn.revision}]} {
        append svn.url "@${svn.revision}"
    }

    set proxy_args [svn_proxy_args ${svn.url}]

    set svn.args "${svn.method} ${svn.args} ${proxy_args} ${svn.url}"

    if {[catch {command_exec svn "" "2>&1"} result]} {
        return -code error [msgcat::mc "Subversion check out failed"]
    }

    return 0
}

# Returns true if port can be mirrored
proc portfetch::mirrorable {args} {
    global fetch.type
    switch -- "${fetch.type}" {
        git {
            if {[option checksums] eq ""} {
                ui_debug "port cannot be mirrored, no checksums for ${fetch.type}"
                return no
            }
            if {![git_tarballable]} {
                ui_debug "port cannot be mirrored, not tarballable for ${fetch.type}"
                return no
            }
            return yes
        }
        standard -
        default {
            return yes
        }
    }
}

# Check if a tarball can be produced for git
proc portfetch::git_tarballable {args} {
    global git.branch
    if {${git.branch} eq ""} {
        return no
    } else {
        return yes
    }
}

# Perform a git fetch
proc portfetch::gitfetch {args} {
    global UI_PREFIX \
           distpath workpath worksrcpath \
           git.url git.branch git.fetch_submodules git.file git.file_prefix git.cmd \
           name distname fetch.type

<<<<<<< HEAD
    set generatedfile "${distpath}/${git.file}"

    if {[git_tarballable] && [file isfile "${generatedfile}"]} {
        return 0
=======
    set options "--progress"
    if {${git.branch} eq ""} {
        # if we're just using HEAD, we can make a shallow repo
        append options " --depth=1"
>>>>>>> 995dde84
    }

    set options ""
    if {${git.branch} eq ""} {
        # If we're just using HEAD, we can make a shallow repo. In other cases,
        # it might cause a failure for some repos if the requested sha1 is not
        # reachable from any head.
        append options " --depth=1"
    }
    # XXX: this might be usable in some cases to reduce transfers, but does not always work
    #append options " --single-branch"
    #append options " --branch ${git.branch}"

    ui_info "$UI_PREFIX Cloning ${fetch.type} repository"
    set tmppath [mkdtemp "/tmp/macports.portfetch.${name}.XXXXXXXX"]
    set cmdstring "${git.cmd} clone -q $options ${git.url} ${tmppath} 2>&1"
    if {[catch {system $cmdstring} result]} {
        delete ${tmppath}
        return -code error [msgcat::mc "Git clone failed"]
    }

    # checkout branch
    # required to have the right version of .gitmodules
    if {${git.branch} ne ""} {
        ui_debug "Checking out branch ${git.branch}"
        set cmdstring "${git.cmd} checkout -q ${git.branch} 2>&1"
        if {[catch {system -W $tmppath $cmdstring} result]} {
            delete $tmppath
            return -code error [msgcat::mc "Git checkout failed"]
        }
    }

    # fetch all submodules
    if {[file isfile "$tmppath/.gitmodules"] && [tbool git.fetch_submodules]} {
        ui_info "$UI_PREFIX Cloning git submodules"
        set cmdstring "${git.cmd} submodule -q update --init --recursive 2>&1"
        if {[catch {system -W $tmppath $cmdstring} result]} {
            delete ${tmppath}
            return -code error [msgcat::mc "Git submodule init failed"]
        }
    }

    if {![git_tarballable]} {
        file rename ${tmppath} ${worksrcpath}
        return 0
    }

    ui_info "$UI_PREFIX Generating tarball ${git.file}"

    # generate main tarball
    set tardst [join [list [mktemp "/tmp/macports.portfetch.${name}.XXXXXXXX"] ".tar"] ""]
    set cmdstring "${git.cmd} archive --format=tar --prefix=\"${git.file_prefix}/\" --output=${tardst} ${git.branch} 2>&1"
    if {[catch {system -W $tmppath $cmdstring} result]} {
        delete $tardst
        return -code error [msgcat::mc "Git archive creation failed"]
    }

    # generate tarballs for submodules and merge them into the main tarball
    if {[file isfile "$tmppath/.gitmodules"] && [tbool git.fetch_submodules]} {
        set xz [findBinary xz ${portutil::autoconf::xz_path}]
        # TODO: add dependency on libarchive, if /usr/bin/tar is not bsdtar
        set tar [findBinary bsdtar tar]
        # determine tmppath again in shell, as the real path might be different
        # due to symlinks (/tmp vs. /private/tmp), pass it as MPTOPDIR in
        # environment
        set cmdstring [join [list \
            "MPTOPDIR=\$PWD " \
            "${git.cmd} submodule -q foreach --recursive '" \
            "${git.cmd} archive --format=tar --prefix=\"${git.file_prefix}/\${PWD#\$MPTOPDIR/}/\" \$sha1 " \
            "| tar -uf ${tardst} @-" \
            "' 2>&1"] ""]
        if {[catch {system -W $tmppath $cmdstring} result]} {
            delete $tardst
            return -code error [msgcat::mc "Git submodule archive creation failed"]
        }
    }

    # compress resulting tarball
    set xz [findBinary xz ${portutil::autoconf::xz_path}]
    set cmdstring "$xz ${tardst}"
    if {[catch {system $cmdstring} result]} {
        delete "${tardst}"
        delete "${tardst}.xz"
        return -code error [msgcat::mc "Git submodule archive creation failed"]
    }
    file rename -force "${tardst}.xz" "${generatedfile}"

    ui_debug "Created tarball for fetch.type ${fetch.type} at ${generatedfile}"

    # cleanup
    delete ${tmppath}

    return 0
}

# Perform a mercurial fetch.
proc portfetch::hgfetch {args} {
    global worksrcpath prefix_frozen hg.url hg.tag hg.cmd \
           fetch.ignore_sslcert

    set insecureflag ""
    if {${fetch.ignore_sslcert}} {
        set insecureflag " --insecure"
    }

    set cmdstring "${hg.cmd} clone${insecureflag} --rev \"${hg.tag}\" ${hg.url} ${worksrcpath} 2>&1"
    ui_debug "Executing: $cmdstring"
    if {[catch {system $cmdstring} result]} {
        return -code error [msgcat::mc "Mercurial clone failed"]
    }

    return 0
}

# Perform a standard fetch, assembling fetch urls from
# the listed url variable and associated distfile
proc portfetch::fetchfiles {args} {
    global distpath all_dist_files UI_PREFIX \
           fetch.user fetch.password fetch.use_epsv fetch.ignore_sslcert fetch.remote_time \
           portverbose
    variable fetch_urls
    variable urlmap

    set fetch_options {}
    if {[string length ${fetch.user}] || [string length ${fetch.password}]} {
        lappend fetch_options -u
        lappend fetch_options "${fetch.user}:${fetch.password}"
    }
    if {${fetch.use_epsv} ne "yes"} {
        lappend fetch_options "--disable-epsv"
    }
    if {${fetch.ignore_sslcert} ne "no"} {
        lappend fetch_options "--ignore-ssl-cert"
    }
    if {${fetch.remote_time} ne "no"} {
        lappend fetch_options "--remote-time"
    }
    if {$portverbose eq "yes"} {
        lappend fetch_options "--progress"
        lappend fetch_options "builtin"
    } elseif {[llength [info commands ui_progress_download]] > 0} {
        lappend fetch_options "--progress"
        lappend fetch_options "ui_progress_download"
    }
    set sorted no

    foreach {url_var distfile} $fetch_urls {
        if {![file isfile "${distpath}/${distfile}"]} {
            ui_info "$UI_PREFIX [format [msgcat::mc "%s does not exist in %s"] $distfile $distpath]"
            if {![file writable $distpath]} {
                return -code error [format [msgcat::mc "%s must be writable"] $distpath]
            }
            if {!$sorted} {
                sortsites fetch_urls master_sites
                set sorted yes
            }
            if {![info exists urlmap($url_var)]} {
                ui_error [format [msgcat::mc "No defined site for tag: %s, using master_sites"] $url_var]
                set urlmap($url_var) $urlmap(master_sites)
            }
            unset -nocomplain fetched
            set lastError ""
            foreach site $urlmap($url_var) {
                ui_notice "$UI_PREFIX [format [msgcat::mc "Attempting to fetch %s from %s"] $distfile $site]"
                set file_url [portfetch::assemble_url $site $distfile]
                try -pass_signal {
                    curl fetch {*}$fetch_options $file_url "${distpath}/${distfile}.TMP"
                    file rename -force "${distpath}/${distfile}.TMP" "${distpath}/${distfile}"
                    set fetched 1
                    break
                } catch {{*} eCode eMessage} {
                    ui_debug [msgcat::mc "Fetching distfile failed: %s" $eMessage]
                    set lastError $eMessage
                } finally {
                    file delete -force "${distpath}/${distfile}.TMP"
                }
            }
            if {![info exists fetched]} {
                if {$lastError ne ""} {
                    error $lastError
                } else {
                    error [msgcat::mc "fetch failed"]
                }
            }
        }
    }
    return 0
}

# Utility function to delete fetched files.
proc portfetch::fetch_deletefiles {args} {
    global distpath git.file fetch.type
    variable fetch_urls
    foreach {url_var distfile} $fetch_urls {
        if {[file isfile $distpath/$distfile]} {
            file delete -force "${distpath}/${distfile}"
        }
    }

    switch -- "${fetch.type}" {
        git {
            if {[git_tarballable] && [file isfile "${distpath}/${git.file}"]} {
                file delete -force "${distpath}/${git.file}"
            }
        }
    }
}

# Utility function to add files to a list of fetched files.
proc portfetch::fetch_addfilestomap {filemapname} {
    global distpath fetch.type git.file $filemapname
    variable fetch_urls
    foreach {url_var distfile} $fetch_urls {
        if {[file isfile $distpath/$distfile]} {
            filemap set $filemapname $distpath/$distfile 1
        }
    }

    switch -- "${fetch.type}" {
        git {
            if {[git_tarballable] && [file isfile "${distpath}/${git.file}"]} {
                filemap set $filemapname ${distpath}/${git.file} 1
            }
        }
    }
}

# Initialize fetch target and call checkfiles.
proc portfetch::fetch_init {args} {
    global fetch.type distname git.branch git.file all_dist_files
    variable fetch_urls

    portfetch::checkfiles fetch_urls

    switch -- "${fetch.type}" {
        git {
            if {[git_tarballable]} {
                lappend all_dist_files ${git.file}
                distfiles-append ${git.file}
            }
        }
    }
}

proc portfetch::fetch_start {args} {
    global UI_PREFIX subport distpath

    ui_notice "$UI_PREFIX [format [msgcat::mc "Fetching distfiles for %s"] $subport]"

    # create and chown $distpath
    if {![file isdirectory $distpath]} {
        if {[catch {file mkdir $distpath} result]} {
            elevateToRoot "fetch"
            if {[catch {file mkdir $distpath} result]} {
                return -code error [format [msgcat::mc "Unable to create distribution files path: %s"] $result]
            }
            chownAsRoot $distpath
            dropPrivileges
        }
    }
    if {![file owned $distpath]} {
        if {[catch {chownAsRoot $distpath} result]} {
            if {[file writable $distpath]} {
                ui_warn "$UI_PREFIX [format [msgcat::mc "Couldn't change ownership of distribution files path to macports user: %s"] $result]"
            } else {
                return -code error [format [msgcat::mc "Distribution files path %s not writable and could not be chowned: %s"] $distpath $result]
            }
        }
    }

    portfetch::check_dns
}

# Main fetch routine
# If all_dist_files is not populated and $fetch.type == standard, then
# there are no files to download. Otherwise, either do a cvs checkout
# or call the standard fetchfiles procedure
proc portfetch::fetch_main {args} {
    global all_dist_files fetch.type patchfiles

    # Check for files, download if necessary
    if {![info exists all_dist_files] && "${fetch.type}" eq "standard"} {
        return 0
    }

    # Fetch the files
    switch -- "${fetch.type}" {
        bzr     { bzrfetch }
        cvs     { cvsfetch }
        svn     { svnfetch }
        git     { gitfetch }
        hg      { hgfetch }
    }

    if {${fetch.type} eq "standard" || ${fetch.type} eq "default" || [info exists patchfiles]} {
        return [portfetch::fetchfiles]
    }
}<|MERGE_RESOLUTION|>--- conflicted
+++ resolved
@@ -192,21 +192,17 @@
                 }
             }
             git {
-<<<<<<< HEAD
-                depends_fetch-append bin:git:git
-                default distname {${name}-${git.branch}}
-                # xz will not be used for non-tarballable fetches,
-                # but we cannot decide this yet, so we just add it anyway
-                use_xz yes
-                depends_fetch-append bin:xz:xz
-=======
                 # Mavericks is the first OS X version whose git supports modern TLS cipher suites.
                 if {${os.major} >= 13 || ${os.platform} ne "darwin"} {
                     depends_fetch-append bin:git:git
                 } else {
                     depends_fetch-append port:git
                 }
->>>>>>> 995dde84
+                default distname {${name}-${git.branch}}
+                # xz will not be used for non-tarballable fetches,
+                # but we cannot decide this yet, so we just add it anyway
+                use_xz yes
+                depends_fetch-append bin:xz:xz
             }
             hg {
                 depends_fetch-append bin:hg:mercurial
@@ -484,20 +480,13 @@
            git.url git.branch git.fetch_submodules git.file git.file_prefix git.cmd \
            name distname fetch.type
 
-<<<<<<< HEAD
     set generatedfile "${distpath}/${git.file}"
 
     if {[git_tarballable] && [file isfile "${generatedfile}"]} {
         return 0
-=======
+    }
+
     set options "--progress"
-    if {${git.branch} eq ""} {
-        # if we're just using HEAD, we can make a shallow repo
-        append options " --depth=1"
->>>>>>> 995dde84
-    }
-
-    set options ""
     if {${git.branch} eq ""} {
         # If we're just using HEAD, we can make a shallow repo. In other cases,
         # it might cause a failure for some repos if the requested sha1 is not
