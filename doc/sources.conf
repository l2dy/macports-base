--- conflicted
+++ resolved
@@ -9,16 +9,6 @@
 # append [nosync] to the end of the line
 # Example: file:///Users/landonf/misc/MacPorts/dports [nosync]
 #
-<<<<<<< HEAD
-# To prevent a source from synchronizing when `port sync` is used,
-# append [nosync] to the end of the line
-# Example: file:///Users/landonf/misc/MacPorts/dports [nosync]
-#
-# To get MacPorts from the rsync.macports.org server use:
-# rsync://rsync.darwinports.org/dpupdate/dports
-rsync://rsync.darwinports.org/dpupdate/dports
-=======
 # To get the ports tree from the MacPorts rsync.macports.org server use:
 # rsync://rsync.macports.org/release/ports/
-rsync://rsync.macports.org/release/ports/
->>>>>>> 00e8c7aa
+rsync://rsync.macports.org/release/ports/