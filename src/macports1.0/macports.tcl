--- conflicted
+++ resolved
@@ -472,8 +472,6 @@
             ui_debug "$variants_conf does not exist, variants_conf setting ignored."
         }
     }
-    global macports::global_variations
-    array set macports::global_variations [mport_filtervariants [array get variations] yes]
 
     if {![info exists portdbpath]} {
         return -code error "portdbpath must be set in ${macports_conf_path}/macports.conf or in your ${macports_user_dir}/macports.conf"
@@ -1520,7 +1518,10 @@
     array set portinfo [mportinfo $mport]
     set depends {}
     array set depscache {}
-
+    
+    # keep recursion under control
+    set macports::global_options(ports_nodeps) yes
+    
     foreach deptype $deptypes {
         # Add to the list of dependencies if the option exists and isn't empty.
         if {[info exists portinfo($deptype)] && $portinfo($deptype) != ""} {
@@ -1531,17 +1532,14 @@
     foreach depspec $depends {
         set dep_portname [lindex [split $depspec :] end]
         if {![info exists depscache(port:$dep_portname)] && [registry::entry_exists_for_name $dep_portname]} {
-<<<<<<< HEAD
             set status [macports::upgrade $dep_portname "port:$dep_portname" {} {} $options depscache]
-=======
-            set status [macports::upgrade $dep_portname "port:$dep_portname" {} $options depscache]
->>>>>>> cccb133e
             # status 2 means the port was not found in the index
             if {$status != 0 && $status != 2 && ![macports::ui_isset ports_processall]} {
                 return -code error "upgrade $dep_portname failed"
             }
         }
     }
+    unset macports::global_options(ports_nodeps)
 }
 
 proc macports::getsourcepath {url} {
@@ -2284,42 +2282,11 @@
     return 0
 }
 
-# upgrade API wrapper procedure
+# upgrade procedure
 # return codes: 0 = success, 1 = general failure, 2 = port name not found in index
-proc macports::upgrade {portname dspec variationslist optionslist {depscachename ""}} {
-    # only installed ports can be upgraded
-    if {![registry::entry_exists_for_name $portname]} {
-        ui_error "$portname is not installed"
-        return 1
-    }
-    if {![string match "" $depscachename]} {
-        upvar $depscachename depscache
-    } else {
-        array set depscache {}
-    }
-    # stop upgrade from being called via mportexec as well
-    set orig_nodeps yes
-    if {![info exists macports::global_options(ports_nodeps)]} {
-        set macports::global_options(ports_nodeps) yes
-        set orig_nodeps no
-    }
-    # filter out implicit variants from the explicitly set/unset variants.
-    set variationslist [mport_filtervariants $variationslist yes]
-    
-    # run the actual upgrade
-    set status [macports::_upgrade $portname $dspec $variationslist $optionslist depscache]
-    
-    if {!$orig_nodeps} {
-        unset -nocomplain macports::global_options(ports_nodeps)
-    }
-    return $status
-}
-
-# main internal upgrade procedure
-proc macports::_upgrade {portname dspec variationslist optionslist {depscachename ""}} {
+proc macports::upgrade {portname dspec globalvarlist variationslist optionslist {depscachename ""}} {
     global macports::registry.installtype
     global macports::portarchivemode
-    global macports::global_variations
     array set options $optionslist
 
     # Note $variationslist is left alone and so retains the original
@@ -2327,8 +2294,6 @@
     # upgrade; while variations gets existing variants and global variations
     # merged in later on, so it applies only to this port's upgrade
     array set variations $variationslist
-    
-    set globalvarlist [array get macports::global_variations]
 
     if {![string match "" $depscachename]} {
         upvar $depscachename depscache
@@ -2399,7 +2364,7 @@
                 array set portinfo [mportinfo $workername]
                 
                 # upgrade its dependencies first
-                set status [_upgrade_dependencies portinfo depscache variationslist options]
+                set status [_upgrade_dependencies portinfo depscache globalvarlist variationslist options]
                 if {$status != 0 && ![ui_isset ports_processall]} {
                     catch {mportclose $workername}
                     return $status
@@ -2565,7 +2530,7 @@
 
     # first upgrade dependencies
     if {![info exists options(ports_nodeps)]} {
-        set status [_upgrade_dependencies portinfo depscache variationslist options]
+        set status [_upgrade_dependencies portinfo depscache globalvarlist variationslist options]
         if {$status != 0 && ![ui_isset ports_processall]} {
             catch {mportclose $workername}
             return $status
@@ -2606,7 +2571,7 @@
                     foreach dep $deplist {
                         set mpname [lindex $dep 2]
                         if {![llength [array get depscache port:${mpname}]]} {
-                            set status [macports::_upgrade $mpname port:${mpname} $variationslist [array get options] depscache]
+                            set status [macports::upgrade $mpname port:${mpname} $globalvarlist $variationslist [array get options] depscache]
                             if {$status != 0 && ![ui_isset ports_processall]} {
                                 catch {mportclose $workername}
                                 return $status
@@ -2753,7 +2718,7 @@
             foreach dep $deplist {
                 set mpname [lindex $dep 2]
                 if {![llength [array get depscache port:${mpname}]]} {
-                    set status [macports::_upgrade $mpname port:${mpname} $variationslist [array get options] depscache]
+                    set status [macports::upgrade $mpname port:${mpname} $globalvarlist $variationslist [array get options] depscache]
                     if {$status != 0 && ![ui_isset ports_processall]} {
                         catch {mportclose $workername}
                         return $status
@@ -2772,9 +2737,9 @@
 # upgrade_dependencies: helper proc for upgrade
 # Calls upgrade on each dependency listed in the PortInfo.
 # Uses upvar to access the variables.
-proc macports::_upgrade_dependencies {portinfoname depscachename variationslistname optionsname} {
+proc macports::_upgrade_dependencies {portinfoname depscachename globalvarlistname variationslistname optionsname} {
     upvar $portinfoname portinfo $depscachename depscache \
-          $variationslistname variationslist \
+          $globalvarlistname globalvarlist $variationslistname variationslist \
           $optionsname options
 
     # If we're following dependents, we only want to follow this port's
@@ -2796,7 +2761,7 @@
             foreach i $portinfo($dtype) {
                 set d [lindex [split $i :] end]
                 if {![llength [array get depscache port:${d}]] && ![llength [array get depscache $i]]} {
-                    set status [macports::_upgrade $d $i $variationslist [array get options] depscache]
+                    set status [upgrade $d $i $globalvarlist $variationslist [array get options] depscache]
                     if {$status != 0 && ![ui_isset ports_processall]} break
                 }
             }
