# -*- coding: utf-8; mode: tcl; tab-width: 4; indent-tabs-mode: nil; c-basic-offset: 4 -*- vim:fenc=utf-8:filetype=tcl:et:sw=4:ts=4:sts=4
# macports.tcl
# $Id$
#
# Copyright (c) 2002 Apple Computer, Inc.
# Copyright (c) 2004 - 2005 Paul Guyot, <pguyot@kallisys.net>.
# Copyright (c) 2004 - 2006 Ole Guldberg Jensen <olegb@opendarwin.org>.
# Copyright (c) 2004 - 2005 Robert Shaw <rshaw@opendarwin.org>
# All rights reserved.
#
# Redistribution and use in source and binary forms, with or without
# modification, are permitted provided that the following conditions
# are met:
# 1. Redistributions of source code must retain the above copyright
#    notice, this list of conditions and the following disclaimer.
# 2. Redistributions in binary form must reproduce the above copyright
#    notice, this list of conditions and the following disclaimer in the
#    documentation and/or other materials provided with the distribution.
# 3. Neither the name of Apple Computer, Inc. nor the names of its contributors
#    may be used to endorse or promote products derived from this software
#    without specific prior written permission.
#
# THIS SOFTWARE IS PROVIDED BY THE COPYRIGHT HOLDERS AND CONTRIBUTORS "AS IS"
# AND ANY EXPRESS OR IMPLIED WARRANTIES, INCLUDING, BUT NOT LIMITED TO, THE
# IMPLIED WARRANTIES OF MERCHANTABILITY AND FITNESS FOR A PARTICULAR PURPOSE
# ARE DISCLAIMED. IN NO EVENT SHALL THE COPYRIGHT OWNER OR CONTRIBUTORS BE
# LIABLE FOR ANY DIRECT, INDIRECT, INCIDENTAL, SPECIAL, EXEMPLARY, OR
# CONSEQUENTIAL DAMAGES (INCLUDING, BUT NOT LIMITED TO, PROCUREMENT OF
# SUBSTITUTE GOODS OR SERVICES; LOSS OF USE, DATA, OR PROFITS; OR BUSINESS
# INTERRUPTION) HOWEVER CAUSED AND ON ANY THEORY OF LIABILITY, WHETHER IN
# CONTRACT, STRICT LIABILITY, OR TORT (INCLUDING NEGLIGENCE OR OTHERWISE)
# ARISING IN ANY WAY OUT OF THE USE OF THIS SOFTWARE, EVEN IF ADVISED OF THE
# POSSIBILITY OF SUCH DAMAGE.
#
package provide macports 1.0
package require macports_dlist 1.0
package require macports_index 1.0
package require macports_util 1.0

namespace eval macports {
    namespace export bootstrap_options user_options portinterp_options open_mports ui_priorities
    variable bootstrap_options "\
        portdbpath libpath binpath auto_path extra_env sources_conf prefix portdbformat \
<<<<<<< HEAD
        portarchivepath portarchivetype portautoclean \
=======
        portinstalltype portarchivemode portarchivepath portarchivetype portautoclean \
>>>>>>> e3ed837a
        porttrace portverbose destroot_umask variants_conf rsync_server rsync_options \
        rsync_dir startupitem_type place_worksymlink xcodeversion xcodebuildcmd \
        mp_remote_url mp_remote_submit_url configureccache configuredistcc configurepipe buildnicevalue buildmakejobs \
        applications_dir frameworks_dir universal_target universal_sysroot universal_archs \
        macportsuser proxy_override_env proxy_http proxy_https proxy_ftp proxy_rsync proxy_skip"
    variable user_options "submitter_name submitter_email submitter_key"
    variable portinterp_options "\
        portdbpath porturl portpath portbuildpath auto_path prefix prefix_frozen portsharepath \
<<<<<<< HEAD
        registry.path registry.format portimagefilepath portarchivepath \
        portarchivetype portautoclean porttrace portverbose destroot_umask rsync_server \
        rsync_options rsync_dir startupitem_type place_worksymlink \
        mp_remote_url mp_remote_submit_url configureccache configuredistcc configurepipe buildnicevalue buildmakejobs \
        applications_dir frameworks_dir universal_target universal_sysroot universal_archs $user_options \
        os_arch os_endian os_major os_platform os_version"
    
=======
        registry.path registry.format registry.installtype portarchivemode portarchivepath \
        portarchivetype portautoclean porttrace portverbose destroot_umask rsync_server \
        rsync_options rsync_dir startupitem_type place_worksymlink \
        mp_remote_url mp_remote_submit_url configureccache configuredistcc configurepipe buildnicevalue buildmakejobs \
        applications_dir frameworks_dir universal_target universal_sysroot universal_archs $user_options"

>>>>>>> e3ed837a
    # deferred options are only computed when needed.
    # they are not exported to the trace thread.
    # they are not exported to the interpreter in system_options array.
    variable portinterp_deferred_options "xcodeversion xcodebuildcmd"

    variable open_mports {}

    variable ui_priorities "debug info msg error warn"
}

# Provided UI instantiations
# For standard messages, the following priorities are defined
#     debug, info, msg, warn, error
# Clients of the library are expected to provide ui_prefix and ui_channels with
# the following prototypes.
#     proc ui_prefix {priority}
#     proc ui_channels {priority}
# ui_prefix returns the prefix for the messages, if any.
# ui_channels returns a list of channels to output the message to, empty for
#     no message.
# if these functions are not provided, defaults are used.
# Clients of the library may optionally provide ui_init with the following
# prototype.
#     proc ui_init {priority prefix channels message}
# ui_init needs to correctly define the proc ::ui_$priority {message} or throw
# an error.
# if this function is not provided or throws an error, default procedures for
# ui_$priority are defined.

# ui_options accessor
proc macports::ui_isset {val} {
    if {[info exists macports::ui_options($val)]} {
        if {$macports::ui_options($val) == "yes"} {
            return 1
        }
    }
    return 0
}


# global_options accessor
proc macports::global_option_isset {val} {
    if {[info exists macports::global_options($val)]} {
        if {$macports::global_options($val) == "yes"} {
            return 1
        }
    }
    return 0
}


proc macports::ui_init {priority args} {
    # Get the list of channels.
    try {
        set channels [ui_channels $priority]
    } catch * {
        set channels [ui_channels_default $priority]
    }

    # Simplify ui_$priority.
    set nbchans [llength $channels]
    if {$nbchans == 0} {
        proc ::ui_$priority {args} {}
    } else {
        try {
            set prefix [ui_prefix $priority]
        } catch * {
            set prefix [ui_prefix_default $priority]
        }

        try {
            eval ::ui_init $priority $prefix $channels $args
        } catch * {
            if {$nbchans == 1} {
                set chan [lindex $channels 0]
                proc ::ui_$priority {args} [subst {
                    if {\[lindex \$args 0\] == "-nonewline"} {
                        puts -nonewline $chan "$prefix\[lindex \$args 1\]"
                    } else {
                        puts $chan "$prefix\[lindex \$args 0\]"
                    }
                }]
            } else {
                proc ::ui_$priority {args} [subst {
                    foreach chan \$channels {
                        if {\[lindex \$args 0\] == "-nonewline"} {
                            puts -nonewline $chan "$prefix\[lindex \$args 1\]"
                        } else {
                            puts $chan "$prefix\[lindex \$args 0\]"
                        }
                    }
                }]
            }
        }

        # Call ui_$priority
        eval ::ui_$priority $args
    }
}

# Default implementation of ui_prefix
proc macports::ui_prefix_default {priority} {
    switch $priority {
        debug {
            return "DEBUG: "
        }
        error {
            return "Error: "
        }
        warn {
            return "Warning: "
        }
        default {
            return ""
        }
    }
}

# Default implementation of ui_channels:
# ui_options(ports_debug) - If set, output debugging messages
# ui_options(ports_verbose) - If set, output info messages (ui_info)
# ui_options(ports_quiet) - If set, don't output "standard messages"
proc macports::ui_channels_default {priority} {
    switch $priority {
        debug {
            if {[ui_isset ports_debug]} {
                return {stderr}
            } else {
                return {}
            }
        }
        info {
            if {[ui_isset ports_verbose]} {
                return {stdout}
            } else {
                return {}
            }
        }
        msg {
            if {[ui_isset ports_quiet]} {
                return {}
            } else {
                return {stdout}
            }
        }
        warn -
        error {
            return {stderr}
        }
        default {
            return {stdout}
        }
    }
}

foreach priority ${macports::ui_priorities} {
    proc ui_$priority {args} [subst { eval macports::ui_init $priority \$args }]
}

# Replace puts to catch errors (typically broken pipes when being piped to head)
rename puts tcl::puts
proc puts {args} {
    catch "tcl::puts $args"
}

# find a binary either in a path defined at MacPorts' configuration time
# or in the PATH environment variable through macports::binaryInPath (fallback)
proc macports::findBinary {prog {autoconf_hint ""}} {
    if {${autoconf_hint} != "" && [file executable ${autoconf_hint}]} {
        return ${autoconf_hint}
    } else {
        if {[catch {set cmd_path [macports::binaryInPath ${prog}]} result] == 0} {
            return ${cmd_path}
        } else {
            return -code error "${result} or at its MacPorts configuration time location, did you move it?"
        }
    }
}

# check for a binary in the path
# returns an error code if it can not be found
proc macports::binaryInPath {prog} {
    global env
    foreach dir [split $env(PATH) :] {
        if {[file executable [file join $dir $prog]]} {
            return [file join $dir $prog]
        }
    }
    return -code error [format [msgcat::mc "Failed to locate '%s' in path: '%s'"] $prog $env(PATH)];
}

# deferred option processing
proc macports::getoption {name} {
    global macports::$name
    return [expr $$name]
}

# deferred and on-need extraction of xcodeversion and xcodebuildcmd.
proc macports::setxcodeinfo {name1 name2 op} {
    global macports::xcodeversion
    global macports::xcodebuildcmd

    trace remove variable macports::xcodeversion read macports::setxcodeinfo
    trace remove variable macports::xcodebuildcmd read macports::setxcodeinfo

    if {[catch {set xcodebuild [binaryInPath "xcodebuild"]}] == 0} {
        if {![info exists xcodeversion]} {
            # Determine xcode version (<= 2.0 or 2.1)
            if {[catch {set xcodebuildversion [exec xcodebuild -version]}] == 0} {
                if {[regexp "DevToolsCore-(.*); DevToolsSupport-(.*)" $xcodebuildversion devtoolscore_v devtoolssupport_v] == 1} {
                    if {$devtoolscore_v >= 620.0 && $devtoolssupport_v >= 610.0} {
                        # for now, we don't need to distinguish 2.1 from 2.1 or higher.
                        set macports::xcodeversion "2.1"
                    } else {
                        set macports::xcodeversion "2.0orlower"
                    }
                } else {
                    set macports::xcodeversion "2.0orlower"
                }
            } else {
                set macports::xcodeversion "2.0orlower"
            }
        }

        if {![info exists xcodebuildcmd]} {
            set macports::xcodebuildcmd "xcodebuild"
        }
    } elseif {[catch {set pbxbuild [binaryInPath "pbxbuild"]}] == 0} {
        if {![info exists xcodeversion]} {
            set macports::xcodeversion "pb"
        }
        if {![info exists xcodebuildcmd]} {
            set macports::xcodebuildcmd "pbxbuild"
        }
    } else {
        if {![info exists xcodeversion]} {
            set macports::xcodeversion "none"
        }
        if {![info exists xcodebuildcmd]} {
            set macports::xcodebuildcmd "none"
        }
    }
}

proc mportinit {{up_ui_options {}} {up_options {}} {up_variations {}}} {
    if {$up_ui_options eq ""} {
        array set macports::ui_options {}
    } else {
        upvar $up_ui_options temp_ui_options
        array set macports::ui_options [array get temp_ui_options]
    }
    if {$up_options eq ""} {
        array set macports::global_options {}
    } else {
        upvar $up_options temp_options
        array set macports::global_options [array get temp_options]
    }
    if {$up_variations eq ""} {
        array set variations {}
    } else {
        upvar $up_variations variations
    }
<<<<<<< HEAD
    
    global auto_path env tcl_platform
=======

    global auto_path env
>>>>>>> e3ed837a
    global macports::autoconf::macports_conf_path
    global macports::macports_user_dir
    global macports::bootstrap_options
    global macports::user_options
    global macports::extra_env
    global macports::portconf
    global macports::portdbpath
    global macports::portsharepath
    global macports::registry.format
    global macports::registry.path
    global macports::portimagefilepath
    global macports::sources
    global macports::sources_default
    global macports::sources_conf
    global macports::destroot_umask
    global macports::libpath
    global macports::prefix
    global macports::macportsuser
    global macports::prefix_frozen
<<<<<<< HEAD
=======
    global macports::registry.installtype
>>>>>>> e3ed837a
    global macports::rsync_dir
    global macports::rsync_options
    global macports::rsync_server
    global macports::variants_conf
    global macports::xcodebuildcmd
    global macports::xcodeversion
    global macports::configureccache
    global macports::configuredistcc
    global macports::configurepipe
    global macports::buildnicevalue
    global macports::buildmakejobs
    global macports::universal_target
    global macports::universal_sysroot
    global macports::universal_archs
    global macports::os_arch
    global macports::os_endian
    global macports::os_major
    global macports::os_platform
    global macports::os_version

    # Set the system encoding to utf-8
    encoding system utf-8

    # Ensure that the macports user directory exists if HOME is defined
    if {[info exists env(HOME)]} {
        set macports::macports_user_dir [file normalize $macports::autoconf::macports_user_dir]
    } else {
        # Otherwise define the user directory as a direcotory that will never exist
        set macports::macports_user_dir "/dev/null/NO_HOME_DIR"
    }

    # Configure the search path for configuration files
    set conf_files ""
    lappend conf_files "${macports_conf_path}/macports.conf"
    if { [file isdirectory $macports_user_dir] } {
        lappend conf_files "${macports_user_dir}/macports.conf"
    }
    if {[info exists env(PORTSRC)]} {
        set PORTSRC $env(PORTSRC)
        lappend conf_files ${PORTSRC}
    }

    # Process the first configuration file we find on conf_files list
    foreach file $conf_files {
        if [file exists $file] {
            set portconf $file
            set fd [open $file r]
            while {[gets $fd line] >= 0} {
                if {[regexp {^(\w+)([ \t]+(.*))?$} $line match option ignore val] == 1} {
                    if {[lsearch $bootstrap_options $option] >= 0} {
                        set macports::$option [string trim $val]
                        global macports::$option
                    }
                }
            }
            close $fd
        }
    }

    # Process per-user only settings
    set per_user "${macports_user_dir}/user.conf"
    if [file exists $per_user] {
        set fd [open $per_user r]
        while {[gets $fd line] >= 0} {
            if {[regexp {^(\w+)([ \t]+(.*))?$} $line match option ignore val] == 1} {
                if {[lsearch $user_options $option] >= 0} {
                    set macports::$option $val
                    global macports::$option
                }
            }
        }
        close $fd
    }

    if {![info exists sources_conf]} {
        return -code error "sources_conf must be set in ${macports_conf_path}/macports.conf or in your ${macports_user_dir}/macports.conf file"
    }
    set fd [open $sources_conf r]
    while {[gets $fd line] >= 0} {
        set line [string trimright $line]
        if {![regexp {^\s*#|^$} $line]} {
            if {[regexp {^([\w-]+://\S+)(?:\s+\[(\w+(?:,\w+)*)\])?$} $line _ url flags]} {
                set flags [split $flags ,]
                foreach flag $flags {
                    if {[lsearch -exact [list nosync default] $flag] == -1} {
                        ui_warn "$sources_conf source '$line' specifies invalid flag '$flag'"
                    }
                    if {$flag == "default"} {
                        if {[info exists sources_default]} {
                            ui_warn "More than one default port source is defined."
                        }
                        set sources_default [concat [list $url] $flags]
                    }
                }
                lappend sources [concat [list $url] $flags]
            } else {
                ui_warn "$sources_conf specifies invalid source '$line', ignored."
            }
        }
    }
    close $fd
    # Make sure the default port source is defined. Otherwise
    # [macports::getportresourcepath] fails when the first source doesn't
    # contain _resources.
    if {![info exists sources_default]} {
        ui_warn "No default port source specified in $sources_conf, using last source as default"
        set sources_default [lindex $sources end]
    }

    if {![info exists sources]} {
        if {[file isdirectory ports]} {
            set sources "file://[pwd]/ports"
        } else {
            return -code error "No sources defined in $sources_conf"
        }
    }

    if {[info exists variants_conf]} {
        if {[file exist $variants_conf]} {
            set fd [open $variants_conf r]
            while {[gets $fd line] >= 0} {
                set line [string trimright $line]
                if {![regexp {^[\ \t]*#.*$|^$} $line]} {
                    foreach arg [split $line " \t"] {
                        if {[regexp {^([-+])([-A-Za-z0-9_+\.]+)$} $arg match sign opt] == 1} {
                            if {![info exists variations($opt)]} {
                                set variations($opt) $sign
                            }
                        } else {
                            ui_warn "$variants_conf specifies invalid variant syntax '$arg', ignored."
                        }
                    }
                }
            }
            close $fd
        } else {
            ui_debug "$variants_conf does not exist, variants_conf setting ignored."
        }
    }

    if {![info exists portdbpath]} {
        return -code error "portdbpath must be set in ${macports_conf_path}/macports.conf or in your ${macports_user_dir}/macports.conf"
    }
    if {![file isdirectory $portdbpath]} {
        if {![file exists $portdbpath]} {
            if {[catch {file mkdir $portdbpath} result]} {
                return -code error "portdbpath $portdbpath does not exist and could not be created: $result"
            }
        } else {
            return -code error "$portdbpath is not a directory. Please create the directory $portdbpath and try again"
        }
    }

    set registry.path $portdbpath
    set portimagefilepath [file join $portdbpath images]

    # Format for receipts, can currently be either "flat" or "sqlite"
    if {[info exists portdbformat]} {
        if { $portdbformat == "sqlite" } {
            return -code error "SQLite is not yet supported for registry storage."
        }
        set registry.format receipt_${portdbformat}
    } else {
        set registry.format receipt_flat
    }

<<<<<<< HEAD
=======
    # Installation type, whether to use port "images" or install "direct"
    if {[info exists portinstalltype]} {
        set registry.installtype $portinstalltype
    } else {
        set registry.installtype image
    }

>>>>>>> e3ed837a
    # Autoclean mode, whether to automatically call clean after "install"
    if {![info exists portautoclean]} {
        set macports::portautoclean "yes"
        global macports::portautoclean
    }
    # Check command line override for autoclean
    if {[info exists macports::global_options(ports_autoclean)]} {
        if {![string equal $macports::global_options(ports_autoclean) $portautoclean]} {
            set macports::portautoclean $macports::global_options(ports_autoclean)
        }
    }
    # Trace mode, whether to use darwintrace to debug ports.
    if {![info exists porttrace]} {
        set macports::porttrace "no"
        global macports::porttrace
    }
    # Check command line override for trace
    if {[info exists macports::global_options(ports_trace)]} {
        if {![string equal $macports::global_options(ports_trace) $porttrace]} {
            set macports::porttrace $macports::global_options(ports_trace)
        }
    }

    # Duplicate prefix into prefix_frozen, so that port actions
    # can always get to the original prefix, even if a portfile overrides prefix
    set macports::prefix_frozen $prefix

    # Export verbosity.
    if {![info exists portverbose]} {
        set macports::portverbose "no"
        global macports::portverbose
    }
    if {[info exists macports::ui_options(ports_verbose)]} {
        if {![string equal $macports::ui_options(ports_verbose) $portverbose]} {
            set macports::portverbose $macports::ui_options(ports_verbose)
        }
    }

    # Archive path, where to store/retrieve binary archive packages
    set macports::portarchivepath [file join $portdbpath packages]
    global macports::portarchivepath
    if {![file isdirectory $portarchivepath]} {
        if {![file exists $portarchivepath]} {
            if {[catch {file mkdir $portarchivepath} result]} {
                return -code error "portarchivepath $portarchivepath does not exist and could not be created: $result"
            }
        }
    }
    if {![file isdirectory $portarchivepath]} {
        return -code error "$portarchivepath is not a directory. Please create the directory $portarchivepath and try again"
    }

    set macports::portarchivetype "tbz"
    global macports::portarchivetype
    # Convert archive type to a list for multi-archive support, colon or
    # comma separators indicates to use multiple archive formats
    # (reading and writing)
    set macports::portarchivetype [split $portarchivetype {:,}]

    # Set rync options
    if {![info exists rsync_server]} {
        set macports::rsync_server rsync.macports.org
        global macports::rsync_server
    }
    if {![info exists rsync_dir]} {
        set macports::rsync_dir release/base/
        global macports::rsync_dir
    }
    if {![info exists rsync_options]} {
        set rsync_options "-rtzv --delete-after"
        global macports::rsync_options
    }

    set portsharepath ${prefix}/share/macports
    if {![file isdirectory $portsharepath]} {
        return -code error "Data files directory '$portsharepath' must exist"
    }

    if {![info exists libpath]} {
        set libpath "${prefix}/share/macports/Tcl"
    }

    if {![info exists binpath]} {
        set env(PATH) "${prefix}/bin:${prefix}/sbin:/bin:/sbin:/usr/bin:/usr/sbin"
    } else {
        set env(PATH) "$binpath"
    }

    # Set startupitem default type (can be overridden by portfile)
    if {![info exists macports::startupitem_type]} {
        set macports::startupitem_type "default"
    }

    # Default place_worksymlink
    if {![info exists macports::place_worksymlink]} {
        set macports::place_worksymlink yes
    }

    # Default mp remote options
    if {![info exists macports::mp_remote_url]} {
        set macports::mp_remote_url "http://db.macports.org"
    }
    if {![info exists macports::mp_remote_submit_url]} {
        set macports::mp_remote_submit_url "${macports::mp_remote_url}/submit"
    }

    # Default mp configure options
    if {![info exists macports::configureccache]} {
        set macports::configureccache no
    }
    if {![info exists macports::configuredistcc]} {
        set macports::configuredistcc no
    }
    if {![info exists macports::configurepipe]} {
        set macports::configurepipe no
    }

    # Default mp build options
    if {![info exists macports::buildnicevalue]} {
        set macports::buildnicevalue 0
    }
    if {![info exists macports::buildmakejobs]} {
        set macports::buildmakejobs 0
    }

    # Default mp universal options
    if {![info exists macports::universal_target]} {
        if {[file exists /Developer/SDKs/MacOSX10.5.sdk]} {
            set macports::universal_target "10.5"
        } else {
            set macports::universal_target "10.4"
        }
    }
    if {![info exists macports::universal_sysroot]} {
        if {[file exists /Developer/SDKs/MacOSX10.5.sdk]} {
            set macports::universal_sysroot "/Developer/SDKs/MacOSX10.5.sdk"
        } else {
            set macports::universal_sysroot "/Developer/SDKs/MacOSX10.4u.sdk"
        }
    }
    if {![info exists macports::universal_archs]} {
        set macports::universal_archs {ppc i386}
    }
<<<<<<< HEAD
    
    # Platform Settings
    set os_arch $tcl_platform(machine)
    if {$os_arch == "Power Macintosh"} { set os_arch "powerpc" }
    if {$os_arch == "i586" || $os_arch == "i686"} { set os_arch "i386" }
    set os_endian [string range $tcl_platform(byteOrder) 0 end-6]
    set os_version $tcl_platform(osVersion)
    set os_major [lindex [split $os_version .] 0]
    set os_platform [string tolower $tcl_platform(os)]
=======
>>>>>>> e3ed837a

    # ENV cleanup.
    set keepenvkeys {
        DISPLAY DYLD_FALLBACK_FRAMEWORK_PATH
        DYLD_FALLBACK_LIBRARY_PATH DYLD_FRAMEWORK_PATH
        DYLD_LIBRARY_PATH DYLD_INSERT_LIBRARIES
        HOME JAVA_HOME MASTER_SITE_LOCAL
        PATCH_SITE_LOCAL PATH PORTSRC RSYNC_PROXY TMP TMPDIR
        USER GROUP
        http_proxy HTTPS_PROXY FTP_PROXY ALL_PROXY NO_PROXY
        COLUMNS LINES
    }
    if {[info exists extra_env]} {
        set keepenvkeys [concat ${keepenvkeys} ${extra_env}]
    }

    foreach envkey [array names env] {
        if {[lsearch $keepenvkeys $envkey] == -1} {
            array unset env $envkey
        }
    }

    if {![info exists xcodeversion] || ![info exists xcodebuildcmd]} {
        # We'll resolve these later (if needed)
        trace add variable macports::xcodeversion read macports::setxcodeinfo
        trace add variable macports::xcodebuildcmd read macports::setxcodeinfo
    }

    # Set the default umask
    if {![info exists destroot_umask]} {
        set destroot_umask 022
    }

    if {[info exists master_site_local] && ![info exists env(MASTER_SITE_LOCAL)]} {
        set env(MASTER_SITE_LOCAL) "$master_site_local"
    }

    if {[file isdirectory $libpath]} {
        lappend auto_path $libpath
        set macports::auto_path $auto_path

        # XXX: not sure if this the best place, but it needs to happen
        # early, and after auto_path has been set.  Or maybe Pextlib
        # should ship with macports1.0 API?
        package require Pextlib 1.0
        package require registry 1.0
    } else {
        return -code error "Library directory '$libpath' must exist"
    }

    # unset environment an extra time, to work around bugs in Leopard Tcl
    foreach envkey [array names env] {
        if {[lsearch $keepenvkeys $envkey] == -1} {
            unsetenv $envkey
        }
    }

    # Proxy handling (done this late since Pextlib is needed)
    if {![info exists proxy_override_env] } {
        set proxy_override_env "no"
    }
    array set sysConfProxies [get_systemconfiguration_proxies]
    if {![info exists env(http_proxy)] || $proxy_override_env == "yes" } {
        if {[info exists proxy_http]} {
            set env(http_proxy) $proxy_http
        } elseif {[info exists sysConfProxies(proxy_http)]} {
            set env(http_proxy) $sysConfProxies(proxy_http)
        }
    }
    if {![info exists env(HTTPS_PROXY)] || $proxy_override_env == "yes" } {
        if {[info exists proxy_https]} {
            set env(HTTPS_PROXY) $proxy_https
        } elseif {[info exists sysConfProxies(proxy_https)]} {
            set env(HTTPS_PROXY) $sysConfProxies(proxy_https)
        }
    }
    if {![info exists env(FTP_PROXY)] || $proxy_override_env == "yes" } {
        if {[info exists proxy_ftp]} {
            set env(FTP_PROXY) $proxy_ftp
        } elseif {[info exists sysConfProxies(proxy_ftp)]} {
            set env(FTP_PROXY) $sysConfProxies(proxy_ftp)
        }
    }
    if {![info exists env(RSYNC_PROXY)] || $proxy_override_env == "yes" } {
        if {[info exists proxy_rsync]} {
            set env(RSYNC_PROXY) $proxy_rsync
        }
    }
    if {![info exists env(NO_PROXY)] || $proxy_override_env == "yes" } {
        if {[info exists proxy_skip]} {
            set env(NO_PROXY) $proxy_skip
        } elseif {[info exists sysConfProxies(proxy_skip)]} {
            set env(NO_PROXY) $sysConfProxies(proxy_skip)
        }
    }

    # load the quick index
    _mports_load_quickindex
}

proc macports::worker_init {workername portpath porturl portbuildpath options variations} {
    global macports::portinterp_options macports::portinterp_deferred_options

    # Hide any Tcl commands that should be inaccessible to port1.0 and Portfiles
    # exit: It should not be possible to exit the interpreter
    interp hide $workername exit

    # cd: This is necessary for some code in port1.0, but should be hidden
    interp eval $workername "rename cd _cd"

    # Tell the sub interpreter about all the Tcl packages we already
    # know about so it won't glob for packages.
    foreach pkgName [package names] {
        foreach pkgVers [package versions $pkgName] {
            set pkgLoadScript [package ifneeded $pkgName $pkgVers]
            $workername eval "package ifneeded $pkgName $pkgVers {$pkgLoadScript}"
        }
    }

    # Create package require abstraction procedure
    $workername eval "proc PortSystem \{version\} \{ \n\
            package require port \$version \}"

    # Clearly separate slave interpreters and the master interpreter.
    $workername alias mport_exec mportexec
    $workername alias mport_open mportopen
    $workername alias mport_close mportclose
    $workername alias mport_lookup mportlookup

    # instantiate the UI call-backs
    foreach priority ${macports::ui_priorities} {
        $workername alias ui_$priority ui_$priority
    }
    $workername alias ui_prefix ui_prefix
    $workername alias ui_channels ui_channels

    # Export some utility functions defined here.
    $workername alias macports_create_thread macports::create_thread
    $workername alias getportworkpath_from_buildpath macports::getportworkpath_from_buildpath
    $workername alias getportresourcepath macports::getportresourcepath
    $workername alias getdefaultportresourcepath macports::getdefaultportresourcepath
    $workername alias getprotocol macports::getprotocol
    $workername alias getportdir macports::getportdir

    # New Registry/Receipts stuff
    $workername alias registry_new registry::new_entry
    $workername alias registry_open registry::open_entry
    $workername alias registry_write registry::write_entry
    $workername alias registry_prop_store registry::property_store
    $workername alias registry_prop_retr registry::property_retrieve
    $workername alias registry_delete registry::delete_entry
    $workername alias registry_exists registry::entry_exists
    $workername alias registry_exists_for_name registry::entry_exists_for_name
    $workername alias registry_activate registry::activate
    $workername alias registry_deactivate registry::deactivate
    $workername alias registry_register_deps registry::register_dependencies
    $workername alias registry_fileinfo_for_index registry::fileinfo_for_index
    $workername alias registry_fileinfo_for_file registry::fileinfo_for_file
    $workername alias registry_bulk_register_files registry::register_bulk_files
    $workername alias registry_installed registry::installed
    $workername alias registry_active registry::active

    # deferred options processing.
    $workername alias getoption macports::getoption

    foreach opt $portinterp_options {
        if {![info exists $opt]} {
            global macports::$opt
        }
        if {[info exists $opt]} {
            $workername eval set system_options($opt) \{[set $opt]\}
            $workername eval set $opt \{[set $opt]\}
        }
    }

    foreach opt $portinterp_deferred_options {
        global macports::$opt
        # define the trace hook.
        $workername eval \
            "proc trace_$opt {name1 name2 op} { \n\
                trace remove variable ::$opt read ::trace_$opt \n\
                global $opt \n\
                set $opt \[getoption $opt\] \n\
            }"
        # next access will actually define the variable.
        $workername eval "trace add variable ::$opt read ::trace_$opt"
        # define some value now
        $workername eval set $opt "?"
    }

    foreach {opt val} $options {
        $workername eval set user_options($opt) $val
        $workername eval set $opt $val
    }

    foreach {var val} $variations {
        $workername eval set variations($var) $val
    }
}

# Create a thread with most configuration options set.
# The newly created thread is sent portinterp_options vars and knows where to
# find all packages we know.
proc macports::create_thread {} {
    package require Thread

    global macports::portinterp_options

    # Create the thread.
    set result [thread::create -preserved {thread::wait}]

    # Tell the thread about all the Tcl packages we already
    # know about so it won't glob for packages.
    foreach pkgName [package names] {
        foreach pkgVers [package versions $pkgName] {
            set pkgLoadScript [package ifneeded $pkgName $pkgVers]
            thread::send -async $result "package ifneeded $pkgName $pkgVers {$pkgLoadScript}"
        }
    }

    # inherit configuration variables.
    thread::send -async $result "namespace eval macports {}"
    foreach opt $portinterp_options {
        if {![info exists $opt]} {
            global macports::$opt
        }
        if {[info exists $opt]} {
            thread::send -async $result "global macports::$opt"
            set val [set macports::$opt]
            thread::send -async $result "set macports::$opt \"$val\""
        }
    }

    return $result
}

proc macports::fetch_port {url} {
    global macports::portdbpath
    set fetchdir [file join $portdbpath portdirs]
    set fetchfile [file tail $url]
    file mkdir $fetchdir
    if {![file writable $fetchdir]} {
        return -code error "Port remote fetch failed: You do not have permission to write to $fetchdir"
    }
    if {[catch {exec curl -L -s -S -o [file join $fetchdir $fetchfile] $url} result]} {
        return -code error "Port remote fetch failed: $result"
    }
    cd $fetchdir
    if {[catch {exec tar -zxf $fetchfile} result]} {
        return -code error "Port extract failed: $result"
    }
    if {[regexp {(.+).tgz} $fetchfile match portdir] != 1} {
        return -code error "Can't decipher portdir from $fetchfile"
    }
    return [file join $fetchdir $portdir]
}

proc macports::getprotocol {url} {
    if {[regexp {(?x)([^:]+)://.+} $url match protocol] == 1} {
        return ${protocol}
    } else {
        return -code error "Can't parse url $url"
    }
}

# XXX: this really needs to be rethought in light of the remote index
# I've added the destdir parameter.  This is the location a remotely
# fetched port will be downloaded to (currently only applies to
# mports:// sources).
proc macports::getportdir {url {destdir "."}} {
    if {[regexp {(?x)([^:]+)://(.+)} $url match protocol string] == 1} {
        switch -regexp -- ${protocol} {
            {^file$} {
                return [file normalize $string]
            }
            {^mports$} {
                return [macports::index::fetch_port $url $destdir]
            }
            {^https?$|^ftp$} {
                return [macports::fetch_port $url]
            }
            default {
                return -code error "Unsupported protocol $protocol"
            }
        }
    } else {
        return -code error "Can't parse url $url"
    }
}

##
# Get the path to the _resources directory of the source
#
# If the file is not available in the current source, it will fall back to the
# default source. This behavior is controlled by the fallback parameter.
#
# @param url port url
# @param path path in _resources we are interested in
# @param fallback fall back to the default source tree
# @return path to the _resources directory or the path to the fallback
proc macports::getportresourcepath {url {path ""} {fallback yes}} {
    global macports::sources_default

    set protocol [getprotocol $url]

    switch -- ${protocol} {
        file {
            set proposedpath [file normalize [file join [getportdir $url] .. ..]]
        }
    }

    # append requested path
    set proposedpath [file join $proposedpath _resources $path]

    if {$fallback == "yes" && ![file exists $proposedpath]} {
        return [getdefaultportresourcepath $path]
    }

    return $proposedpath
}

##
# Get the path to the _resources directory of the default source
#
# @param path path in _resources we are interested in
# @return path to the _resources directory of the default source
proc macports::getdefaultportresourcepath {{path ""}} {
    global macports::sources_default

    set default_source_url [lindex ${sources_default} 0]
    if {[getprotocol $default_source_url] == "file"} {
        set proposedpath [getportdir $default_source_url]
    } else {
        set proposedpath [getsourcepath $default_source_url]
    }

    # append requested path
    set proposedpath [file join $proposedpath _resources $path]

    return $proposedpath
}

# mportopen
# Opens a MacPorts portfile specified by a URL.  The Portfile is
# opened with the given list of options and variations.  The result
# of this function should be treated as an opaque handle to a
# MacPorts Portfile.

proc mportopen {porturl {options ""} {variations ""} {nocache ""}} {
    global macports::portdbpath macports::portconf macports::open_mports auto_path

    # Look for an already-open MPort with the same URL.
    # XXX: should compare options and variations here too.
    # if found, return the existing reference and bump the refcount.
    if {$nocache != ""} {
        set mport {}
    } else {
        set mport [dlist_search $macports::open_mports porturl $porturl]
    }
    if {$mport != {}} {
        set refcnt [ditem_key $mport refcnt]
        incr refcnt
        ditem_key $mport refcnt $refcnt
        return $mport
    }

    array set options_array $options
    if {[info exists options_array(portdir)]} {
        set portdir $options_array(portdir)
    } else {
        set portdir ""
    }

    set portpath [macports::getportdir $porturl $portdir]
    ui_debug "Changing to port directory: $portpath"
    cd $portpath
    if {![file isfile Portfile]} {
        return -code error "Could not find Portfile in $portpath"
    }

    # Iterate through the explicitly set/unset variants, filtering out
    # implicit variants. At the moment, the only implicit variants are
    # platform variants.
    set filteredvariations {}

    foreach {variation value} $variations {
        switch -regexp $variation {
            ^(pure)?darwin         -
            ^(free|net|open){1}bsd -
            ^i386                  -
            ^linux                 -
            ^macosx                -
            ^powerpc               -
            ^solaris               -
            ^sunos {
                ui_debug "Implicit variants should not be explicitly set or unset. $variation will be ignored."
            }
            default {
                lappend filteredvariations $variation $value
            }
        }
    }

    set workername [interp create]

    set mport [ditem_create]
    lappend macports::open_mports $mport
    ditem_key $mport porturl $porturl
    ditem_key $mport portpath $portpath
    ditem_key $mport workername $workername
    ditem_key $mport options $options
    ditem_key $mport variations $filteredvariations
    ditem_key $mport refcnt 1

    macports::worker_init $workername $portpath $porturl [macports::getportbuildpath $portpath] $options $filteredvariations

    $workername eval source Portfile

    # add the default universal variant, but only if
    # it will work and another one isn't already present
    if {[$workername eval default_universal_variant_allowed]} {
        $workername eval add_default_universal_variant
    }

    # evaluate the variants
    if {[$workername eval eval_variants variations] != 0} {
        mportclose $mport
        error "Error evaluating variants"
    }

    ditem_key $mport provides [$workername eval return \$portname]

    return $mport
}

# Traverse a directory with ports, calling a function on the path of ports
# (at the second depth).
# I.e. the structure of dir shall be:
# category/port/
# with a Portfile file in category/port/
#
# func:     function to call on every port directory (it is passed
#           category/port/ as its parameter)
# root:     the directory with all the categories directories.
proc mporttraverse {func {root .}} {
    # Save the current directory
    set pwd [pwd]

    # Join the root.
    set pathToRoot [file join $pwd $root]

    # Go to root because some callers expects us to be there.
    cd $pathToRoot

    foreach category [lsort -increasing -unique [readdir $root]] {
        set pathToCategory [file join $root $category]
        # process the category dirs but not _resources
        if {[file isdirectory $pathToCategory] && [string index [file tail $pathToCategory] 0] != "_"} {
            # Iterate on port directories.
            foreach port [lsort -increasing -unique [readdir $pathToCategory]] {
                set pathToPort [file join $pathToCategory $port]
                if {[file isdirectory $pathToPort] &&
                  [file exists [file join $pathToPort "Portfile"]]} {
                    # Call the function.
                    $func [file join $category $port]

                    # Restore the current directory because some
                    # functions changes it.
                    cd $pathToRoot
                }
            }
        }
    }

    # Restore the current directory.
    cd $pwd
}

### _mportsearchpath is private; subject to change without notice

# depregex -> regex on the filename to find.
# search_path -> directories to search
# executable -> whether we want to check that the file is executable by current
#               user or not.
proc _mportsearchpath {depregex search_path {executable 0}} {
    set found 0
    foreach path $search_path {
        if {![file isdirectory $path]} {
            continue
        }

        if {[catch {set filelist [readdir $path]} result]} {
            return -code error "$result ($path)"
            set filelist ""
        }

        foreach filename $filelist {
            if {[regexp $depregex $filename] &&
              (($executable == 0) || [file executable [file join $path $filename]])} {
                ui_debug "Found Dependency: path: $path filename: $filename regex: $depregex"
                set found 1
                break
            }
        }
    }
    return $found
}

### _libtest is private; subject to change without notice
# XXX - Architecture specific
# XXX - Rely on information from internal defines in cctools/dyld:
# define DEFAULT_FALLBACK_FRAMEWORK_PATH
# /Library/Frameworks:/Library/Frameworks:/Network/Library/Frameworks:/System/Library/Frameworks
# define DEFAULT_FALLBACK_LIBRARY_PATH /lib:/usr/local/lib:/lib:/usr/lib
#   -- Since /usr/local is bad, using /lib:/usr/lib only.
# Environment variables DYLD_FRAMEWORK_PATH, DYLD_LIBRARY_PATH,
# DYLD_FALLBACK_FRAMEWORK_PATH, and DYLD_FALLBACK_LIBRARY_PATH take precedence

proc _libtest {mport depspec} {
    global env macports::os_platform
    set depline [lindex [split $depspec :] 1]
    set prefix [_mportkey $mport prefix]
    set frameworks_dir [_mportkey $mport frameworks_dir]
<<<<<<< HEAD
    
=======

>>>>>>> e3ed837a
    if {[info exists env(DYLD_FRAMEWORK_PATH)]} {
        lappend search_path $env(DYLD_FRAMEWORK_PATH)
    } else {
        lappend search_path ${frameworks_dir} /Library/Frameworks /Network/Library/Frameworks /System/Library/Frameworks
    }
    if {[info exists env(DYLD_FALLBACK_FRAMEWORK_PATH)]} {
        lappend search_path $env(DYLD_FALLBACK_FRAMEWORK_PATH)
    }
    if {[info exists env(DYLD_LIBRARY_PATH)]} {
        lappend search_path $env(DYLD_LIBRARY_PATH)
    }
    lappend search_path /lib /usr/lib ${prefix}/lib
    if {[info exists env(DYLD_FALLBACK_LIBRARY_PATH)]} {
        lappend search_path $env(DYLD_FALLBACK_LIBRARY_PATH)
    }

    set i [string first . $depline]
    if {$i < 0} {set i [string length $depline]}
    set depname [string range $depline 0 [expr $i - 1]]
    set depversion [string range $depline $i end]
    regsub {\.} $depversion {\.} depversion
    if {$os_platform == "darwin"} {
        set depregex \^${depname}${depversion}\\.dylib\$
    } else {
        set depregex \^${depname}\\.so${depversion}\$
    }

    return [_mportsearchpath $depregex $search_path]
}

### _bintest is private; subject to change without notice

proc _bintest {mport depspec} {
    global env
    set depregex [lindex [split $depspec :] 1]
    set prefix [_mportkey $mport prefix]

    set search_path [split $env(PATH) :]

    set depregex \^$depregex\$

    return [_mportsearchpath $depregex $search_path 1]
}

### _pathtest is private; subject to change without notice

proc _pathtest {mport depspec} {
    global env
    set depregex [lindex [split $depspec :] 1]
    set prefix [_mportkey $mport prefix]

    # separate directory from regex
    set fullname $depregex

    regexp {^(.*)/(.*?)$} "$fullname" match search_path depregex

    if {[string index $search_path 0] != "/"} {
        # Prepend prefix if not an absolute path
        set search_path "${prefix}/${search_path}"
    }

    set depregex \^$depregex\$

    return [_mportsearchpath $depregex $search_path]
}

### _porttest is private; subject to change without notice

proc _porttest {mport depspec} {
    # We don't actually look for the port, but just return false
    # in order to let the mportdepends handle the dependency
    return 0
}

# Determine if a port is active
proc _mportactive {mport} {
    set workername [ditem_key $mport workername]
    if {[catch {set reslist [$workername eval registry_active \${portname}]}]} {
        return 0
    } else {
        return [expr [llength $reslist] > 0]
    }
}

# Determine if the named port is active (only for image mode)
proc _portnameactive {portname} {
    if {[catch {set reslist [registry::active $portname]}]} {
        return 0
    } else {
        return [expr [llength $reslist] > 0]
    }
}

### _mportispresent is private; may change without notice

# Determine if some depspec is satisfied or if the given port is installed
# and active
# We actually start with the registry (faster?)
#
# mport     the port declaring the dep (context in which to evaluate $prefix etc)
# depspec   the dependency test specification (path, bin, lib, etc.)
proc _mportispresent {mport depspec} {
<<<<<<< HEAD
    ui_debug "Searching for dependency: [ditem_key $mport provides]"
    set res [_mportactive $mport]
=======
    set portname [lindex [split $depspec :] end]
    ui_debug "Searching for dependency: $portname"
    if {[string equal ${macports::registry.installtype} "image"]} {
        set res [_portnameactive $portname]
    } else {
        set res [registry::entry_exists_for_name $portname]
    }
>>>>>>> e3ed837a
    if {$res != 0} {
        ui_debug "Found Dependency: receipt exists for $portname"
        return 1
    } else {
        # The receipt test failed, use one of the depspec regex mechanisms
        ui_debug "Didn't find receipt, going to depspec regex for: $portname"
        set type [lindex [split $depspec :] 0]
        switch $type {
            lib { return [_libtest $mport $depspec] }
            bin { return [_bintest $mport $depspec] }
            path { return [_pathtest $mport $depspec] }
            port { return [_porttest $mport $depspec] }
            default {return -code error "unknown depspec type: $type"}
        }
        return 0
    }
}

### _mportexec is private; may change without notice

proc _mportexec {target mport} {
    # xxx: set the work path?
    set workername [ditem_key $mport workername]
    if {![catch {$workername eval check_variants variations $target} result] && $result == 0 &&
        ![catch {$workername eval eval_targets $target} result] && $result == 0} {
        # If auto-clean mode, clean-up after dependency install
        if {[string equal ${macports::portautoclean} "yes"]} {
            # Make sure we are back in the port path before clean
            # otherwise if the current directory had been changed to
            # inside the port,  the next port may fail when trying to
            # install because [pwd] will return a "no file or directory"
            # error since the directory it was in is now gone.
            set portpath [ditem_key $mport portpath]
            catch {cd $portpath}
            $workername eval eval_targets clean
        }
        return 0
    } else {
        # An error occurred.
        return 1
    }
}

# mportexec
# Execute the specified target of the given mport.
proc mportexec {mport target} {
    set workername [ditem_key $mport workername]

    # check variants
    if {[$workername eval check_variants variations $target] != 0} {
        return 1
    }

    # Before we build the port, we must build its dependencies.
    # XXX: need a more general way of comparing against targets
    set dlist {}
    if {$target == "configure" || $target == "build"
        || $target == "test"
        || $target == "destroot" || $target == "imagefile" || $target == "install"
        || $target == "archive"
        || $target == "dmg" || $target == "mdmg"
        || $target == "pkg" || $target == "mpkg"
        || $target == "rpm" || $target == "dpkg"
        || $target == "srpm"|| $target == "portpkg" } {

        ui_msg -nonewline "--->  Computing dependencies for [_mportkey $mport name]"
        if {[macports::ui_isset ports_debug]} {
            # play nice with debug messages
            ui_msg ""
        }
        if {[mportdepends $mport $target] != 0} {
            return 1
        }
        ui_msg ""

        # Select out the dependents along the critical path,
        # but exclude this mport, we might not be installing it.
        set dlist [dlist_append_dependents $macports::open_mports $mport {}]

        dlist_delete dlist $mport

        # install them
<<<<<<< HEAD
        set result [dlist_eval $dlist _mportactive [list _mportexec "activate"]]
=======
        # xxx: as with below, this is ugly.  and deps need to be fixed to
        # understand Port Images before this can get prettier
        if { [string equal ${macports::registry.installtype} "image"] } {
            set result [dlist_eval $dlist _mportactive [list _mportexec "activate"]]
        } else {
            set result [dlist_eval $dlist _mportinstalled [list _mportexec "install"]]
        }
>>>>>>> e3ed837a

        if {$result != {}} {
            set errstring "The following dependencies failed to build:"
            foreach ditem $result {
                append errstring " [ditem_key $ditem provides]"
            }
            ui_error $errstring
            return 1
        }

        # Close the dependencies, we're done installing them.
        foreach ditem $dlist {
            mportclose $ditem
        }
    }

    # If we're doing an install, check if we should clean after
    set clean 0
    if {[string equal ${macports::portautoclean} "yes"] && [string equal $target "install"] } {
        set clean 1
    }

    # If we're doing image installs, then we should activate after install
    # xxx: This isn't pretty
    if {[string equal $target "install"]} {
        set target activate
    }

    # Build this port with the specified target
    set result [$workername eval eval_targets $target]

    # If auto-clean mode and successful install, clean-up after install
    if {$result == 0 && $clean == 1} {
        # Make sure we are back in the port path, just in case
        set portpath [ditem_key $mport portpath]
        catch {cd $portpath}
        $workername eval eval_targets clean
    }

    return $result
}

proc macports::getsourcepath {url} {
    global macports::portdbpath

    set source_path [split $url ://]

    if {[_source_is_snapshot $url]} {
        # daily snapshot tarball
        return [file join $portdbpath sources [join [lrange $source_path 3 end-1] /] ports]
    }

    return [file join $portdbpath sources [lindex $source_path 3] [lindex $source_path 4] [lindex $source_path 5]]
}

##
# Checks whether a supplied source URL is for a daily snapshot tarball
# (private)
#
# @param url source URL to check
# @return a list containing filename and extension or an empty list
proc _source_is_snapshot {url {filename ""} {extension ""}} {
    upvar $filename myfilename
    upvar $extension myextension

    if {[regexp {^(?:https?|ftp)://.+/(.+\.(tar\.gz|tar\.bz2))$} $url -> f e]} {
        set myfilename $f
        set myextension $e

        return 1
    }

    return 0
}

proc macports::getportbuildpath {id} {
    global macports::portdbpath
    regsub {://} $id {.} port_path
    regsub -all {/} $port_path {_} port_path
    return [file join $portdbpath build $port_path]
}

proc macports::getportworkpath_from_buildpath {portbuildpath} {
    return [file join $portbuildpath work]
}

proc macports::getportworkpath_from_portdir {portpath} {
    return [macports::getportworkpath_from_buildpath [macports::getportbuildpath $portpath]]
}

proc macports::getindex {source} {
    # Special case file:// sources
    if {[macports::getprotocol $source] == "file"} {
        return [file join [macports::getportdir $source] PortIndex]
    }

    return [file join [macports::getsourcepath $source] PortIndex]
}

proc mportsync {{optionslist {}}} {
    global macports::sources macports::portdbpath macports::rsync_options
    global macports::portverbose macports::os_platform
    global macports::autoconf::rsync_path
    array set options $optionslist

    set numfailed 0

    ui_debug "Synchronizing ports tree(s)"
    foreach source $sources {
        set flags [lrange $source 1 end]
        set source [lindex $source 0]
        if {[lsearch -exact $flags nosync] != -1} {
            ui_debug "Skipping $source"
            continue
        }
        ui_info "Synchronizing local ports tree from $source"
        switch -regexp -- [macports::getprotocol $source] {
            {^file$} {
                set portdir [macports::getportdir $source]
                if {[file exists $portdir/.svn]} {
                    set svn_commandline "[macports::findBinary svn] update --non-interactive ${portdir}"
                    ui_debug $svn_commandline
                    if {
                        [catch {
                            set euid [geteuid]
                            set egid [getegid]
                            ui_debug "changing euid/egid - current euid: $euid - current egid: $egid"
                            setegid [name_to_gid [file attributes $portdir -group]]
                            seteuid [name_to_uid [file attributes $portdir -owner]]
                            system $svn_commandline
                            seteuid $euid
                            setegid $egid
                        }]
                    } {
                        ui_debug "$::errorInfo"
                        ui_error "Synchronization of the local ports tree failed doing an svn update"
                        incr numfailed
                        continue
                    }
                }
            }
            {^mports$} {
                macports::index::sync $macports::portdbpath $source
            }
            {^rsync$} {
                # Where to, boss?
                set destdir [file dirname [macports::getindex $source]]
                file mkdir $destdir
                # Keep rsync happy with a trailing slash
                if {[string index $source end] != "/"} {
                    set source "${source}/"
                }
                # Do rsync fetch
                set rsync_commandline "${macports::autoconf::rsync_path} ${rsync_options} ${source} ${destdir}"
                ui_debug $rsync_commandline
                if {[catch {system $rsync_commandline}]} {
                    ui_error "Synchronization of the local ports tree failed doing rsync"
                    incr numfailed
                    continue
                }
                if {[catch {system "chmod -R a+r \"$destdir\""}]} {
                    ui_warn "Setting world read permissions on parts of the ports tree failed, need root?"
                }
            }
            {^https?$|^ftp$} {
                if {[_source_is_snapshot $source filename extension]} {
                    # sync a daily port snapshot tarball
                    set indexfile [macports::getindex $source]
                    set destdir [file dirname $indexfile]
                    set tarpath [file join [file normalize [file join $destdir ..]] $filename]

                    set updated 1
                    if {[file isdirectory $destdir]} {
                        set moddate [file mtime $destdir]
                        if {[catch {set updated [curl isnewer $source $moddate]} error]} {
                            ui_warn "Cannot check if $source was updated, ($error)"
                        }
                    }

                    if {(![info exists options(ports_force)] || $options(ports_force) != "yes") && $updated <= 0} {
                        ui_info "No updates for $source"
                        continue
                    }

                    file mkdir [file dirname $indexfile]

                    set verboseflag {}
                    if {$macports::portverbose == "yes"} {
                        set verboseflag "-v"
                    }

                    if {[catch {eval curl fetch $verboseflag {$source} {$tarpath}} error]} {
                        ui_error "Fetching $source failed ($error)"
                        incr numfailed
                        continue
                    }

                    set extflag {}
                    switch $extension {
                        {tar.gz} {
                            set extflag "-z"
                        }
                        {tar.bz2} {
                            set extflag "-j"
                        }
                    }

                    if { [catch { system "cd $destdir/.. && tar ${verboseflag} ${extflag} -xf $filename" } error] } {
                        ui_error "Extracting $source failed ($error)"
                        incr numfailed
                        continue
                    }

                    if {[catch {system "chmod -R a+r \"$destdir\""}]} {
                        ui_warn "Setting world read permissions on parts of the ports tree failed, need root?"
                    }

                    file delete $tarpath
                } else {
                    # sync just a PortIndex file
                    set indexfile [macports::getindex $source]
                    file mkdir [file dirname $indexfile]
                    exec curl -L -s -S -o $indexfile $source/PortIndex
                }
            }
            default {
                ui_warn "Unknown synchronization protocol for $source"
            }
        }
    }

    if {$numfailed > 0} {
        return -code error "Synchronization of $numfailed source(s) failed"
    }
}

proc mportsearch {pattern {case_sensitive yes} {matchstyle regexp} {field name}} {
    global macports::portdbpath macports::sources
    set matches [list]
    set easy [expr { $field == "name" }]

    set found 0
    foreach source $sources {
        set flags [lrange $source 1 end]
        set source [lindex $source 0]
        if {[macports::getprotocol $source] == "mports"} {
            array set attrs [list name $pattern]
            set res [macports::index::search $macports::portdbpath $source [array get attrs]]
            eval lappend matches $res
        } else {
            if {[catch {set fd [open [macports::getindex $source] r]} result]} {
                ui_warn "Can't open index file for source: $source"
            } else {
                try {
                    incr found 1
                    while {[gets $fd line] >= 0} {
                        array unset portinfo
                        set name [lindex $line 0]
                        set len [lindex $line 1]
                        set line [read $fd $len]

                        if {$easy} {
                            set target $name
                        } else {
                            array set portinfo $line
                            if {![info exists portinfo($field)]} continue
                            set target $portinfo($field)
                        }

                        switch $matchstyle {
                            exact {
                                set matchres [expr 0 == ( {$case_sensitive == "yes"} ? [string compare $pattern $target] : [string compare -nocase $pattern $target] )]
                            }
                            glob {
                                set matchres [expr {$case_sensitive == "yes"} ? [string match $pattern $target] : [string match -nocase $pattern $target]]
                            }
                            regexp -
                            default {
                                set matchres [expr {$case_sensitive == "yes"} ? [regexp -- $pattern $target] : [regexp -nocase -- $pattern $target]]
                            }
                        }

                        if {$matchres == 1} {
                            if {$easy} {
                                array set portinfo $line
                            }
                            switch -regexp -- [macports::getprotocol ${source}] {
                                {^rsync$} {
                                    # Rsync files are local
                                    set source_url "file://[macports::getsourcepath $source]"
                                }
                                {^https?$|^ftp$} {
                                    if {[_source_is_snapshot $source filename extension]} {
                                        # daily snapshot tarball
                                        set source_url "file://[macports::getsourcepath $source]"
                                    } else {
                                        # default action
                                        set source_url $source
                                    }
                                }
                                default {
                                    set source_url $source
                                }
                            }
                            if {[info exists portinfo(portarchive)]} {
                                set porturl ${source_url}/$portinfo(portarchive)
                            } elseif {[info exists portinfo(portdir)]} {
                                set porturl ${source_url}/$portinfo(portdir)
                            }
                            if {[info exists porturl]} {
                                lappend line porturl $porturl
                                ui_debug "Found port in $porturl"
                            } else {
                                ui_debug "Found port info: $line"
                            }
                            lappend matches $name
                            lappend matches $line
                        }
                    }
                } catch {*} {
                    ui_warn "It looks like your PortIndex file may be corrupt."
                    throw
                } finally {
                    close $fd
                }
            }
        }
    }
    if {!$found} {
        return -code error "No index(es) found! Have you synced your source indexes?"
    }

    return $matches
}

# Returns the PortInfo for a single named port. The info comes from the
# PortIndex, and name matching is case-insensitive. Unlike mportsearch, only
# the first match is returned, but the return format is otherwise identical.
# The advantage is that mportlookup is much faster than mportsearch, due to
# the use of the quick index.
proc mportlookup {name} {
    global macports::portdbpath macports::sources

    set sourceno 0
    set matches [list]
    foreach source $sources {
        set source [lindex $source 0]
        if {[macports::getprotocol $source] != "mports"} {
            global macports::quick_index
            if {![info exists quick_index($sourceno,[string tolower $name])]} {
                incr sourceno 1
                continue
            }
            # The quick index is keyed on the port name, and provides the
            # offset in the main PortIndex where the given port's PortInfo
            # line can be found.
            set offset $quick_index($sourceno,[string tolower $name])
            incr sourceno 1
            if {[catch {set fd [open [macports::getindex $source] r]} result]} {
                ui_warn "Can't open index file for source: $source"
            } else {
                try {
                    seek $fd $offset
                    gets $fd line
                    set name [lindex $line 0]
                    set len [lindex $line 1]
                    set line [read $fd $len]

                    array set portinfo $line

                    switch -regexp -- [macports::getprotocol ${source}] {
                        {^rsync$} {
                            # Rsync files are local
                            set source_url "file://[macports::getsourcepath $source]"
                        }
                        {^https?$|^ftp$} {
                            if {[_source_is_snapshot $source filename extension]} {
                                # daily snapshot tarball
                                set source_url "file://[macports::getsourcepath $source]"
                             } else {
                                # default action
                                set source_url $source
                             }
                        }
                        default {
                            set source_url $source
                        }
                    }
                    if {[info exists portinfo(portarchive)]} {
                        set porturl ${source_url}/$portinfo(portarchive)
                    } elseif {[info exists portinfo(portdir)]} {
                        set porturl ${source_url}/$portinfo(portdir)
                    }
                    if {[info exists porturl]} {
                        lappend line porturl $porturl
                        ui_debug "Found port in $porturl"
                    } else {
                        ui_debug "Found port info: $line"
                    }
                    lappend matches $name
                    lappend matches $line
                    close $fd
                    break
                } catch {*} {
                    ui_warn "It looks like your PortIndex file may be corrupt."
                    throw
                } finally {
                    catch {close $fd}
                }
            }
        } else {
            array set attrs [list name $name]
            set res [macports::index::search $macports::portdbpath $source [array get attrs]]
            if {[llength $res] > 0} {
                eval lappend matches $res
                break
            }
        }
    }

    return $matches
}

# Loads PortIndex.quick from each source into the quick_index, generating
# it first if necessary.
proc _mports_load_quickindex {args} {
    global macports::sources macports::quick_index

    set sourceno 0
    foreach source $sources {
        unset -nocomplain quicklist
        # chop off any tags
        set source [lindex $source 0]
        set index [macports::getindex $source]
        if {![file exists ${index}]} {
            continue
        }
        if {![file exists ${index}.quick] || [file mtime ${index}] > [file mtime ${index}.quick]} {
            # stale or nonexistent quick index file, so generate a new one
            if {[catch {set quicklist [mports_generate_quickindex ${index}]}]} {
                continue
            }
        }
        # only need to read the quick index file if we didn't just update it
        if {![info exists quicklist]} {
            if {[catch {set fd [open ${index}.quick r]} result]} {
                ui_warn "Can't open quick index file for source: $source"
                continue
            } else {
                set quicklist [read $fd]
                close $fd
            }
        }
        foreach entry [split $quicklist "\n"] {
            set quick_index($sourceno,[lindex $entry 0]) [lindex $entry 1]
        }
        incr sourceno 1
    }
    if {!$sourceno} {
        ui_warn "No index(es) found! Have you synced your source indexes?"
    }
}

proc mports_generate_quickindex {index} {
    if {[catch {set indexfd [open ${index} r]} result] || [catch {set quickfd [open ${index}.quick w]} result]} {
        ui_warn "Can't open index file: $index"
        return -code error
    } else {
        try {
            set offset [tell $indexfd]
            set quicklist ""
            while {[gets $indexfd line] >= 0} {
                if {[llength $line] != 2} {
                    continue
                }
                set name [lindex $line 0]
                append quicklist "[string tolower $name] ${offset}\n"

                set len [lindex $line 1]
                read $indexfd $len
                set offset [tell $indexfd]
            }
            puts -nonewline $quickfd $quicklist
        } catch {*} {
            ui_warn "It looks like your PortIndex file may be corrupt."
            throw
        } finally {
            close $indexfd
            close $quickfd
        }
    }
    if {[info exists quicklist]} {
        return $quicklist
    } else {
        ui_warn "Failed to generate quick index for: $index"
        return -code error
    }
}

proc mportinfo {mport} {
    set workername [ditem_key $mport workername]
    return [$workername eval array get PortInfo]
}

proc mportclose {mport} {
    global macports::open_mports
    set refcnt [ditem_key $mport refcnt]
    incr refcnt -1
    ditem_key $mport refcnt $refcnt
    if {$refcnt == 0} {
        dlist_delete macports::open_mports $mport
        set workername [ditem_key $mport workername]
        interp delete $workername
        ditem_delete $mport
    }
}

##### Private Depspec API #####
# This API should be considered work in progress and subject to change without notice.
##### "

# _mportkey
# - returns a variable from the port's interpreter

proc _mportkey {mport key} {
    set workername [ditem_key $mport workername]
    return [$workername eval "return \$${key}"]
}

# mportdepends builds the list of mports which the given port depends on.
# This list is added to $mport.
# This list actually depends on the target.
# This method can optionally recurse through the dependencies, looking for
#   dependencies of dependencies.
# This method can optionally cut the search when ports are already installed or
#   the dependencies are satisfied.
#
# mport -> mport item
# target -> target to consider the dependency for
# recurseDeps -> if the search should be recursive
# skipSatisfied -> cut the search tree when encountering installed/satisfied
#                  dependencies ports.
# accDeps -> accumulator for recursive calls
# return 0 if everything was ok, an non zero integer otherwise.
proc mportdepends {mport {target ""} {recurseDeps 1} {skipSatisfied 1} {accDepsFlag 0}} {

    array set portinfo [mportinfo $mport]
    set depends {}
    set deptypes {}
    if {$accDepsFlag == 0} {
        array set accDeps {}
    } else {
        upvar accDeps accDeps
    }

    # progress indicator
    if {![macports::ui_isset ports_debug]} {
        ui_info -nonewline "."
        flush stdout
    }

    # Determine deptypes to look for based on target
    switch $target {
        configure   -
        build       { set deptypes "depends_lib depends_build" }

        test        -
        destroot    -
        imagefile   -
        install     -
        archive     -
        dmg         -
        pkg         -
        portpkg     -
        mdmg        -
        mpkg        -
        rpm         -
        srpm        -
        dpkg        -
        ""          { set deptypes "depends_lib depends_build depends_run" }
    }

    # Gather the dependencies for deptypes
    foreach deptype $deptypes {
        # Add to the list of dependencies if the option exists and isn't empty.
        if {[info exists portinfo($deptype)] && $portinfo($deptype) != ""} {
            set depends [concat $depends $portinfo($deptype)]
        }
    }

    set subPorts {}

    foreach depspec $depends {
        # grab the portname portion of the depspec
        set dep_portname [lindex [split $depspec :] end]

        # Find the porturl
        if {[catch {set res [mportlookup $dep_portname]} error]} {
            global errorInfo
            ui_debug "$errorInfo"
            ui_error "Internal error: port lookup failed: $error"
            return 1
        }

        array unset portinfo
        array set portinfo [lindex $res 1]
        if {[info exists portinfo(porturl)]} {
            set porturl $portinfo(porturl)
        } else {
            ui_error "Dependency '$dep_portname' not found."
            return 1
        }

        # Is that dependency satisfied or this port installed?
        # If we don't skip or if it is not, add it to the list.
        if {!$skipSatisfied || ![_mportispresent $mport $depspec]} {
            set options [ditem_key $mport options]
            set variations [ditem_key $mport variations]
            # Figure out the subport.
            set subport [mportopen $porturl $options $variations]
            
            # Append the sub-port's provides to the port's requirements list.
            ditem_append_unique $mport requires "[ditem_key $subport provides]"

            if {$recurseDeps} {
                # Skip the port if it's already in the accumulated list.
                if {![info exists accDeps($dep_portname)]} {
                    # Add it to the list
                    set accDeps($dep_portname) 1

                    # We'll recursively iterate on it.
                    lappend subPorts $subport
                }
            }
        }
    }

    # Loop on the subports.
    if {$recurseDeps} {
        foreach subport $subPorts {
            # Sub ports should be installed (all dependencies must be satisfied).
            set res [mportdepends $subport "" $recurseDeps $skipSatisfied 1]
            if {$res != 0} {
                return $res
            }
        }
    }

    return 0
}

# selfupdate procedure
proc macports::selfupdate {{optionslist {}}} {
    global macports::prefix macports::portdbpath macports::libpath macports::rsync_server macports::rsync_dir macports::rsync_options
    global macports::autoconf::macports_version macports::autoconf::rsync_path
    array set options $optionslist

    # syncing ports tree.
    if {![info exists options(ports_selfupdate_nosync)] || $options(ports_selfupdate_nosync) != "yes"} {
        ui_msg "--->  Updating the ports tree"
        if {[catch {mportsync $optionslist} result]} {
            return -code error "Couldn't sync the ports tree: $result"
        }
    }

    # create the path to the to be downloaded sources if it doesn't exist
    set mp_source_path [file join $portdbpath sources ${rsync_server} ${rsync_dir}/]
    if {![file exists $mp_source_path]} {
        file mkdir $mp_source_path
    }
    ui_debug "MacPorts sources location: $mp_source_path"

    # sync the MacPorts sources
    ui_msg "--->  Updating MacPorts base sources using rsync"
    if { [catch { system "$rsync_path $rsync_options rsync://${rsync_server}/${rsync_dir} $mp_source_path" } result ] } {
       return -code error "Error synchronizing MacPorts sources: $result"
    }

    # echo current MacPorts version
    ui_msg "MacPorts base version $macports::autoconf::macports_version installed,"

    if { [info exists options(ports_force)] && $options(ports_force) == "yes" } {
        set use_the_force_luke yes
        ui_debug "Forcing a rebuild and reinstallation of MacPorts"
    } else {
        set use_the_force_luke no
        ui_debug "Rebuilding and reinstalling MacPorts if needed"
    }

    # Choose what version file to use: old, floating point format or new, real version number format
    set version_file [file join $mp_source_path config macports_version]
    if {[file exists $version_file]} {
        set fd [open $version_file r]
        gets $fd macports_version_new
        close $fd
        # echo downloaded MacPorts version
        ui_msg "MacPorts base version $macports_version_new downloaded."
    } else {
        ui_warn "No version file found, please rerun selfupdate."
        set macports_version_new 0
    }

    # check if we we need to rebuild base
    set comp [rpm-vercomp $macports_version_new $macports::autoconf::macports_version]
    if {$use_the_force_luke == "yes" || $comp > 0} {
        if {[info exists options(ports_dryrun)] && $options(ports_dryrun) == "yes"} {
            ui_msg "--->  MacPorts base is outdated, selfupdate would install $macports_version_new (dry run)"
        } else {
            ui_msg "--->  MacPorts base is outdated, installing new version $macports_version_new"

            # get installation user/group and permissions
            set owner [file attributes ${prefix} -owner]
            set group [file attributes ${prefix} -group]
            set perms [string range [file attributes ${prefix} -permissions] end-3 end]
            set installing_user [exec /usr/bin/id -un]
            if {![string equal $installing_user $owner]} {
                return -code error "User $installing_user does not own ${prefix} - try using sudo"
            }
            ui_debug "Permissions OK"

            # where to install our macports1.0 tcl package
            set mp_tclpackage_path [file join $portdbpath .tclpackage]
            if { [file exists $mp_tclpackage_path]} {
                set fd [open $mp_tclpackage_path r]
                gets $fd tclpackage
                close $fd
            } else {
                set tclpackage $libpath
            }
<<<<<<< HEAD
            
            set configure_args "--prefix=$prefix --with-tclpackage=$tclpackage --with-install-user=$owner --with-install-group=$group --with-directory-mode=$perms"
            # too many users have an incompatible readline in /usr/local, see ticket #10651
            if {$os_platform != "darwin" || $prefix == "/usr/local"
=======

            set configure_args "--prefix=$prefix --with-tclpackage=$tclpackage --with-install-user=$owner --with-install-group=$group --with-directory-mode=$perms"
            # too many users have an incompatible readline in /usr/local, see ticket #10651
            if {$tcl_platform(os) != "Darwin" || $prefix == "/usr/local"
>>>>>>> e3ed837a
                || ([glob -nocomplain "/usr/local/lib/lib{readline,history}*"] == "" && [glob -nocomplain "/usr/local/include/readline/*.h"] == "")} {
                append configure_args " --enable-readline"
            } else {
                ui_warn "Disabling readline support due to readline in /usr/local"
            }
<<<<<<< HEAD
            
=======

>>>>>>> e3ed837a
            # do the actual configure, build and installation of new base
            ui_msg "Installing new MacPorts release in $prefix as $owner:$group; permissions $perms; Tcl-Package in $tclpackage\n"
            if { [catch { system "cd $mp_source_path && ./configure $configure_args && make && make install" } result] } {
                return -code error "Error installing new MacPorts base: $result"
            }
        }
    } elseif {$comp < 0} {
        ui_msg "--->  MacPorts base is probably trunk or a release candidate"
    } else {
        ui_msg "--->  MacPorts base is already the latest version"
    }

    # set the MacPorts sources to the right owner
    set sources_owner [file attributes [file join $portdbpath sources/] -owner]
    ui_debug "Setting MacPorts sources ownership to $sources_owner"
    if { [catch { exec chown -R $sources_owner [file join $portdbpath sources/] } result] } {
        return -code error "Couldn't change permissions of the MacPorts sources at $mp_source_path to $sources_owner: $result"
    }

    if {![info exists options(ports_selfupdate_nosync)] || $options(ports_selfupdate_nosync) != "yes"} {
        ui_msg "\nThe ports tree has been updated. To upgrade your installed ports, you should run"
        ui_msg "  port upgrade outdated"
    }

    return 0
}

# upgrade procedure
proc macports::upgrade {portname dspec globalvarlist variationslist optionslist {depscachename ""}} {
    array set options $optionslist

    # Note $variationslist is left alone and so retains the original
    # requested variations, which should be passed to recursive calls to
    # upgrade; while variations gets existing variants and global variations
    # merged in later on, so it applies only to this port's upgrade
    array set variations $variationslist

    if {![string match "" $depscachename]} {
        upvar $depscachename depscache
    }

    # Is this a dry run?
    set is_dryrun no
    if {[info exists options(ports_dryrun)] && $options(ports_dryrun) eq "yes"} {
        set is_dryrun yes
    }

    # check if the port is in tree
    if {[catch {mportlookup $portname} result]} {
        global errorInfo
        ui_debug "$errorInfo"
        ui_error "port lookup failed: $result"
        return 1
    }
    # argh! port doesnt exist!
    if {$result == ""} {
        ui_error "No port $portname found."
        return 1
    }
    # fill array with information
    array set portinfo [lindex $result 1]
    # set portname again since the one we were passed may not have had the correct case
    set portname $portinfo(name)

    # set version_in_tree and revision_in_tree
    if {![info exists portinfo(version)]} {
        ui_error "Invalid port entry for $portname, missing version"
        return 1
    }
    set version_in_tree "$portinfo(version)"
    set revision_in_tree "$portinfo(revision)"
    set epoch_in_tree "$portinfo(epoch)"

    set ilist {}
    if { [catch {set ilist [registry::installed $portname ""]} result] } {
        if {$result == "Registry error: $portname not registered as installed." } {
            ui_debug "$portname is *not* installed by MacPorts"
<<<<<<< HEAD
            # open porthandle
            set porturl $portinfo(porturl)
            if {![info exists porturl]} {
                set porturl file://./
            }
            # Merge the global variations into the specified
            foreach { variation value } $globalvarlist {
                if { ![info exists variations($variation)] } {
                    set variations($variation) $value
                }
            }

            if {[catch {set workername [mportopen $porturl [array get options] [array get variations]]} result]} {
=======

            # We need to pass _mportispresent a reference to the mport that is
            # actually declaring the dependency on the one we're checking for.
            # We got here via _upgrade_dependencies, so we grab it from 2 levels up.
            upvar 2 workername parentworker
            if {![_mportispresent $parentworker $dspec ] } {
                # open porthandle
                set porturl $portinfo(porturl)
                if {![info exists porturl]} {
                    set porturl file://./
                }
                # Merge the global variations into the specified
                foreach { variation value } $globalvarlist {
                    if { ![info exists variations($variation)] } {
                        set variations($variation) $value
                    }
                }

                if {[catch {set workername [mportopen $porturl [array get options] [array get variations]]} result]} {
>>>>>>> e3ed837a
                    global errorInfo
                    ui_debug "$errorInfo"
                    ui_error "Unable to open port: $result"
                    return 1
<<<<<<< HEAD
            }
            # While we're at it, update the portinfo
            array unset portinfo
            array set portinfo [mportinfo $workername]

            if {![_mportispresent $workername $dspec ] } {
=======
                }
                # While we're at it, update the portinfo
                array unset portinfo
                array set portinfo [mportinfo $workername]
                
>>>>>>> e3ed837a
                # upgrade its dependencies first
                _upgrade_dependencies portinfo depscache globalvarlist variationslist options
                # now install it
                if {[catch {set result [mportexec $workername install]} result]} {
                    global errorInfo
                    ui_debug "$errorInfo"
                    ui_error "Unable to exec port: $result"
                    catch {mportclose $workername}
                    return 1
                }
                if {$result > 0} {
                    ui_error "Problem while installing $portname"
<<<<<<< HEAD
=======
                    catch {mportclose $workername}
>>>>>>> e3ed837a
                    return $result
                }
                # we just installed it, so mark it done in the cache
                set depscache(port:${portname}) 1
                mportclose $workername
            } else {
                # dependency is satisfied by something other than the named port
                ui_debug "$portname not installed, soft dependency satisfied"
                # mark this depspec as satisfied in the cache
                set depscache($dspec) 1
            }
            # the rest of the proc doesn't matter for a port that is freshly
            # installed or not installed
            return 0
        } else {
            ui_error "Checking installed version failed: $result"
            exit 1
        }
    } else {
        # we'll now take care of upgrading it, so we can add it to the cache
        set depscache(port:${portname}) 1
    }
    set anyactive no
    set version_installed {}
    set revision_installed {}
    set epoch_installed 0
    set variant_installed ""

    # find latest version installed and active version (if any)
    foreach i $ilist {
        set variant [lindex $i 3]
        set version [lindex $i 1]
        set revision [lindex $i 2]
        set epoch [lindex $i 5]
        if { $version_installed == {} || $epoch > $epoch_installed ||
                ($epoch == $epoch_installed && [rpm-vercomp $version $version_installed] > 0)
                || ($epoch == $epoch_installed
                    && [rpm-vercomp $version $version_installed] == 0
                    && [rpm-vercomp $revision $revision_installed] > 0)} {
            set version_installed $version
            set revision_installed $revision
            set variant_installed $variant
            set epoch_installed $epoch
        }

        set isactive [lindex $i 4]
        if {$isactive == 1} {
            set anyactive yes
            set version_active $version
            set revision_active $revision
            set variant_active $variant
        }
    }

    # output version numbers
    ui_debug "epoch: in tree: $epoch_in_tree installed: $epoch_installed"
    ui_debug "$portname ${version_in_tree}_${revision_in_tree} exists in the ports tree"
    ui_debug "$portname ${version_installed}_${revision_installed} $variant_installed is the latest installed"
    if {$anyactive} {
        ui_debug "$portname ${version_active}_${revision_active} $variant_active is active"
    } else {
        ui_debug "no version of $portname is active"
    }

    # save existing variant for later use
    if {$anyactive} {
        set oldvariant $variant_active
    } else {
        set oldvariant $variant_installed
    }

    # Before we do
    # dependencies, we need to figure out the final variants,
    # open the port, and update the portinfo.

    set porturl $portinfo(porturl)
    if {![info exists porturl]} {
        set porturl file://./
    }

    # check if the variants is present in $version_in_tree
    set variant [split $oldvariant +]
    ui_debug "Merging existing variants $variant into variants"
    if {[info exists portinfo(variants)]} {
        set avariants $portinfo(variants)
    } else {
        set avariants {}
    }
    ui_debug "available variants are : $avariants"
    foreach v $variant {
        if {[lsearch $avariants $v] == -1} {
        } else {
            ui_debug "variant $v is present in $portname $version_in_tree"
            if { ![info exists variations($v)]} {
                set variations($v) "+"
            }
        }
    }

    # Now merge in the global (i.e. variants.conf) variations.
    # We wait until now so that existing variants for this port
    # override global variations
    foreach { variation value } $globalvarlist {
        if { ![info exists variations($variation)] } {
            set variations($variation) $value
        }
    }

    ui_debug "new fully merged portvariants: [array get variations]"

    if {[catch {set workername [mportopen $porturl [array get options] [array get variations]]} result]} {
        global errorInfo
        ui_debug "$errorInfo"
        ui_error "Unable to open port: $result"
        return 1
    }

    array unset portinfo
    array set portinfo [mportinfo $workername]
    set portwasopened 1
    set version_in_tree "$portinfo(version)"
    set revision_in_tree "$portinfo(revision)"
    set epoch_in_tree "$portinfo(epoch)"


    # first upgrade dependencies
    if {![info exists options(ports_nodeps)]} {
        _upgrade_dependencies portinfo depscache globalvarlist variationslist options
    } else {
        ui_debug "Not following dependencies"
    }

    set epoch_override 0
    # check installed version against version in ports
    if { ( [rpm-vercomp $version_installed $version_in_tree] > 0
            || ([rpm-vercomp $version_installed $version_in_tree] == 0
                && [rpm-vercomp $revision_installed $revision_in_tree] >= 0 ))
        && ![info exists options(ports_force)] } {
        ui_debug "No need to upgrade! $portname ${version_installed}_${revision_installed} >= $portname ${version_in_tree}_${revision_in_tree}"
        if {[info exists portinfo(canonical_active_variants)]
            && $portinfo(canonical_active_variants) != $oldvariant} {
            ui_warn "Skipping upgrade since $portname ${version_installed}_${revision_installed} >= $portname ${version_in_tree}_${revision_in_tree}, even though installed variant $oldvariant does not match $portinfo(canonical_active_variants). Specify -f to force upgrade."
        }
        if { $epoch_installed >= $epoch_in_tree } {
            # Check if we have to do dependents
            if {[info exists options(ports_do_dependents)]} {
                # We do dependents ..
                set options(ports_nodeps) 1

                registry::open_dep_map
                set deplist [registry::list_dependents $portname]

                if { [llength deplist] > 0 } {
                    foreach dep $deplist {
                        set mpname [lindex $dep 2]
                        if {![llength [array get depscache port:${mpname}]]} {
                            macports::upgrade $mpname port:${mpname} $globalvarlist $variationslist [array get options] depscache
                        }
                    }
                }
            }
            mportclose $workername
            return 0
        } else {
            set epoch_override 1
            ui_debug "epoch override ... upgrading!"
        }
    }


    # build or unarchive version_in_tree
<<<<<<< HEAD
    set upgrade_action "archive"
=======
    if {0 == [string compare "yes" ${macports::portarchivemode}]} {
        set upgrade_action "archive"
    } else {
        set upgrade_action "destroot"
    }
>>>>>>> e3ed837a

    # avoid building again unnecessarily
    if {[info exists options(ports_force)] || $epoch_override == 1
        || ![registry::entry_exists $portname $version_in_tree $revision_in_tree $portinfo(canonical_active_variants)]} {
        if {[catch {set result [mportexec $workername $upgrade_action]} result] || $result != 0} {
            global errorInfo
            ui_debug "$errorInfo"
            ui_error "Unable to upgrade port: $result"
<<<<<<< HEAD
=======
            catch {mportclose $workername}
>>>>>>> e3ed837a
            return 1
        }
    }

    # are we installing an existing version due to force or epoch override?
    if {[registry::entry_exists $portname $version_in_tree $revision_in_tree $portinfo(canonical_active_variants)]} {
         ui_debug "Uninstalling $portname ${version_in_tree}_${revision_in_tree}$portinfo(canonical_active_variants)"
        # we have to force the uninstall in case of dependents
        set force_cur [info exists options(ports_force)]
        set options(ports_force) yes
        if {$is_dryrun eq "yes"} {
            ui_msg "Skipping uninstall $portname @${version_in_tree}_${revision_in_tree}$portinfo(canonical_active_variants) (dry run)"
        } elseif {[catch {portuninstall::uninstall $portname ${version_in_tree}_${revision_in_tree}$portinfo(canonical_active_variants) [array get options]} result]} {
            global errorInfo
            ui_debug "$errorInfo"
<<<<<<< HEAD
            ui_error "Uninstall $portname ${version_in_tree}_${revision_in_tree}$portinfo(canonical_active_variants) failed: $result"
=======
            ui_error "Uninstall $portname ${version_installed}_${revision_installed}${variant_installed} failed: $result"
            catch {mportclose $workername}
>>>>>>> e3ed837a
            return 1
        }
        if {!$force_cur} {
            unset options(ports_force)
        }
<<<<<<< HEAD
        if {$anyactive && $version_in_tree == $version_active && $revision_in_tree == $revision_active
            && $portinfo(canonical_active_variants) == $variant_active} {
            set anyactive no
=======
    } else {
        # are we installing an existing version due to force or epoch override?
        if {[registry::entry_exists $portname $version_in_tree $revision_in_tree $portinfo(canonical_active_variants)]} {
             ui_debug "Uninstalling $portname ${version_in_tree}_${revision_in_tree}$portinfo(canonical_active_variants)"
            # we have to force the uninstall in case of dependents
            set force_cur [info exists options(ports_force)]
            set options(ports_force) yes
            if {$is_dryrun eq "yes"} {
                ui_msg "Skipping uninstall $portname @${version_in_tree}_${revision_in_tree}$portinfo(canonical_active_variants) (dry run)"
            } elseif {[catch {portuninstall::uninstall $portname ${version_in_tree}_${revision_in_tree}$portinfo(canonical_active_variants) [array get options]} result]} {
                global errorInfo
                ui_debug "$errorInfo"
                ui_error "Uninstall $portname ${version_in_tree}_${revision_in_tree}$portinfo(canonical_active_variants) failed: $result"
                catch {mportclose $workername}
                return 1
            }
            if {!$force_cur} {
                unset options(ports_force)
            }
            if {$anyactive && $version_in_tree == $version_active && $revision_in_tree == $revision_active
                && $portinfo(canonical_active_variants) == $variant_active} {
                set anyactive no
            }
        }
        if {$anyactive} {
            # deactivate version_active
            if {$is_dryrun eq "yes"} {
                ui_msg "Skipping deactivate $portname @${version_active}_${revision_active} (dry run)"
            } elseif {[catch {portimage::deactivate $portname ${version_active}_${revision_active}${variant_active} $optionslist} result]} {
                global errorInfo
                ui_debug "$errorInfo"
                ui_error "Deactivating $portname ${version_active}_${revision_active} failed: $result"
                catch {mportclose $workername}
                return 1
            }
>>>>>>> e3ed837a
        }
    }
    if {$anyactive} {
        # deactivate version_active
        if {$is_dryrun eq "yes"} {
            ui_msg "Skipping deactivate $portname @${version_active}_${revision_active} (dry run)"
        } elseif {[catch {registry::deactivate $portname ${version_active}_${revision_active}${variant_active} $optionslist} result]} {
            global errorInfo
            ui_debug "$errorInfo"
            ui_error "Deactivating $portname ${version_active}_${revision_active} failed: $result"
            return 1
        }
    }
    if {[info exists options(port_uninstall_old)]} {
        # uninstalling now could fail due to dependents when not forced,
        # because the new version is not installed
        set uninstall_later yes
    }

    if {$is_dryrun eq "yes"} {
        ui_msg "Skipping activate $portname @${version_in_tree}_${revision_in_tree} (dry run)"
    } elseif {[catch {set result [mportexec $workername install]} result]} {
        global errorInfo
        ui_debug "$errorInfo"
        ui_error "Couldn't activate $portname ${version_in_tree}_${revision_in_tree}: $result"
        catch {mportclose $workername}
        return 1
    }

    if {[info exists uninstall_later] && $uninstall_later == yes} {
        foreach i $ilist {
            set version [lindex $i 1]
            set revision [lindex $i 2]
            set variant [lindex $i 3]
            if {$version == $version_in_tree && $revision == $revision_in_tree && $variant == $portinfo(canonical_active_variants)} {
                continue
            }
            ui_debug "Uninstalling $portname ${version}_${revision}${variant}"
            if {$is_dryrun eq "yes"} {
                ui_msg "Skipping uninstall $portname @${version}_${revision}${variant} (dry run)"
            } elseif {[catch {portuninstall::uninstall $portname ${version}_${revision}${variant} $optionslist} result]} {
                global errorInfo
                ui_debug "$errorInfo"
                ui_error "Uninstall $portname @${version}_${revision}${variant} failed: $result"
                catch {mportclose $workername}
                return 1
            }
        }
    }

    # Check if we have to do dependents
    if {[info exists options(ports_do_dependents)]} {
        # We do dependents ..
        set options(ports_nodeps) 1

        registry::open_dep_map
        set deplist [registry::list_dependents $portname]

        if { [llength deplist] > 0 } {
            foreach dep $deplist {
                set mpname [lindex $dep 2]
                if {![llength [array get depscache port:${mpname}]]} {
                    macports::upgrade $mpname port:${mpname} $globalvarlist $variationslist [array get options] depscache
                }
            }
        }
    }


    # close the port handle
    mportclose $workername
}

# upgrade_dependencies: helper proc for upgrade
# Calls upgrade on each dependency listed in the PortInfo.
# Uses upvar to access the variables.
proc macports::_upgrade_dependencies {portinfoname depscachename globalvarlistname variationslistname optionsname} {
    upvar $portinfoname portinfo $depscachename depscache \
          $globalvarlistname globalvarlist $variationslistname variationslist \
          $optionsname options

    # If we're following dependents, we only want to follow this port's
    # dependents, not those of all its dependencies. Otherwise, we would
    # end up processing this port's dependents n+1 times (recursively!),
    # where n is the number of dependencies this port has, since this port
    # is of course a dependent of each of its dependencies. Plus the
    # dependencies could have any number of unrelated dependents.

    # So we save whether we're following dependents, unset the option
    # while doing the dependencies, and restore it afterwards.
    set saved_do_dependents [info exists options(ports_do_dependents)]
    unset -nocomplain options(ports_do_dependents)

    # each dep type is upgraded
    foreach dtype {depends_build depends_lib depends_run} {
        if {[info exists portinfo($dtype)]} {
            foreach i $portinfo($dtype) {
                set d [lindex [split $i :] end]
                if {![llength [array get depscache port:${d}]] && ![llength [array get depscache $i]]} {
                    upgrade $d $i $globalvarlist $variationslist [array get options] depscache
                }
            }
        }
    }
    # restore dependent-following to its former value
    if {$saved_do_dependents} {
        set options(ports_do_dependents) yes
    }
}

# mportselect
#   * command: The only valid commands are list, set and show
#   * group: This argument should correspond to a directory under
#            $macports::prefix/etc/select.
#   * version: This argument is only used by the 'set' command.
# On error mportselect returns with the code 'error'.
proc mportselect {command group {version ""}} {
    ui_debug "mportselect \[$command] \[$group] \[$version]"

    set conf_path "$macports::prefix/etc/select/$group"
    if {![file isdirectory $conf_path]} {
        return -code error "The specified group '$group' does not exist."
    }

    switch -- $command {
        list {
            if {[catch {set versions [glob -directory $conf_path *]}]} {
                return -code error [concat "No configurations associated " \
                                           "with '$group' were found."]
            }

            # Return the sorted list of versions (excluding base and current).
            set lversions {}
            foreach v $versions {
                # Only the file name corresponds to the version name.
                set v [file tail $v]
                if {$v eq "base" || $v eq "current"} {
                    continue
                }
                lappend lversions [file tail $v]
            }
            return [lsort $lversions]
        }
        set {
            # Use $conf_path/$version to read in sources.
            if {[catch {set src_file [open "$conf_path/$version"]}]} {
                return -code error [concat "Verify that the specified " \
                                           "version '$version' is valid " \
                                           "(i.e., Is it listed when you " \
                                           "specify the --list command?)."]
            }
            set srcs [split [read -nonewline $src_file] "\n"]
            close $src_file

            # Use $conf_path/base to read in targets.
            if {[catch {set tgt_file [open "$conf_path/base"]}]} {
                return -code error [concat "The configuration file " \
                                           "'$conf_path/base' could not be " \
                                           "opened."]
            }
            set tgts [split [read -nonewline $tgt_file] "\n"]
            close $tgt_file

            # Iterate through the configuration files executing the specified
            # actions.
            set i 0
            foreach tgt $tgts {
                set src [lindex $srcs $i]

                switch -glob -- $src {
                    - {
                        # The source is unavailable for this file.
                        set tgt [file join $macports::prefix $tgt]
                        file delete $tgt
                        ui_debug "rm -f $tgt"
                    }
                    /* {
                        # The source is an absolute path.
                        set tgt [file join $macports::prefix $tgt]
                        file delete $tgt
                        file link -symbolic $tgt $src
                        ui_debug "ln -sf $src $tgt"
                    }
                    default {
                        # The source is a relative path.
                        set src [file join $macports::prefix $src]
                        set tgt [file join $macports::prefix $tgt]
                        file delete $tgt
                        file link -symbolic $tgt $src
                        ui_debug "ln -sf $src $tgt"
                    }
                }
                set i [expr $i+1]
            }

            # Update the selected version.
            set selected_version "$conf_path/current"
            if {[file exists $selected_version]} {
                file delete $selected_version
            }
            symlink $version $selected_version
            return
        }
        show {
            set selected_version "$conf_path/current"

            if {![file exists $selected_version]} {
                return "none"
            } else {
                return [file readlink $selected_version]
            }
        }
    }
    return
}<|MERGE_RESOLUTION|>--- conflicted
+++ resolved
@@ -41,11 +41,7 @@
     namespace export bootstrap_options user_options portinterp_options open_mports ui_priorities
     variable bootstrap_options "\
         portdbpath libpath binpath auto_path extra_env sources_conf prefix portdbformat \
-<<<<<<< HEAD
         portarchivepath portarchivetype portautoclean \
-=======
-        portinstalltype portarchivemode portarchivepath portarchivetype portautoclean \
->>>>>>> e3ed837a
         porttrace portverbose destroot_umask variants_conf rsync_server rsync_options \
         rsync_dir startupitem_type place_worksymlink xcodeversion xcodebuildcmd \
         mp_remote_url mp_remote_submit_url configureccache configuredistcc configurepipe buildnicevalue buildmakejobs \
@@ -54,22 +50,13 @@
     variable user_options "submitter_name submitter_email submitter_key"
     variable portinterp_options "\
         portdbpath porturl portpath portbuildpath auto_path prefix prefix_frozen portsharepath \
-<<<<<<< HEAD
         registry.path registry.format portimagefilepath portarchivepath \
         portarchivetype portautoclean porttrace portverbose destroot_umask rsync_server \
         rsync_options rsync_dir startupitem_type place_worksymlink \
         mp_remote_url mp_remote_submit_url configureccache configuredistcc configurepipe buildnicevalue buildmakejobs \
         applications_dir frameworks_dir universal_target universal_sysroot universal_archs $user_options \
         os_arch os_endian os_major os_platform os_version"
-    
-=======
-        registry.path registry.format registry.installtype portarchivemode portarchivepath \
-        portarchivetype portautoclean porttrace portverbose destroot_umask rsync_server \
-        rsync_options rsync_dir startupitem_type place_worksymlink \
-        mp_remote_url mp_remote_submit_url configureccache configuredistcc configurepipe buildnicevalue buildmakejobs \
-        applications_dir frameworks_dir universal_target universal_sysroot universal_archs $user_options"
-
->>>>>>> e3ed837a
+
     # deferred options are only computed when needed.
     # they are not exported to the trace thread.
     # they are not exported to the interpreter in system_options array.
@@ -332,13 +319,8 @@
     } else {
         upvar $up_variations variations
     }
-<<<<<<< HEAD
-    
+
     global auto_path env tcl_platform
-=======
-
-    global auto_path env
->>>>>>> e3ed837a
     global macports::autoconf::macports_conf_path
     global macports::macports_user_dir
     global macports::bootstrap_options
@@ -358,10 +340,6 @@
     global macports::prefix
     global macports::macportsuser
     global macports::prefix_frozen
-<<<<<<< HEAD
-=======
-    global macports::registry.installtype
->>>>>>> e3ed837a
     global macports::rsync_dir
     global macports::rsync_options
     global macports::rsync_server
@@ -528,16 +506,6 @@
         set registry.format receipt_flat
     }
 
-<<<<<<< HEAD
-=======
-    # Installation type, whether to use port "images" or install "direct"
-    if {[info exists portinstalltype]} {
-        set registry.installtype $portinstalltype
-    } else {
-        set registry.installtype image
-    }
-
->>>>>>> e3ed837a
     # Autoclean mode, whether to automatically call clean after "install"
     if {![info exists portautoclean]} {
         set macports::portautoclean "yes"
@@ -681,8 +649,7 @@
     if {![info exists macports::universal_archs]} {
         set macports::universal_archs {ppc i386}
     }
-<<<<<<< HEAD
-    
+
     # Platform Settings
     set os_arch $tcl_platform(machine)
     if {$os_arch == "Power Macintosh"} { set os_arch "powerpc" }
@@ -691,8 +658,6 @@
     set os_version $tcl_platform(osVersion)
     set os_major [lindex [split $os_version .] 0]
     set os_platform [string tolower $tcl_platform(os)]
-=======
->>>>>>> e3ed837a
 
     # ENV cleanup.
     set keepenvkeys {
@@ -1216,11 +1181,7 @@
     set depline [lindex [split $depspec :] 1]
     set prefix [_mportkey $mport prefix]
     set frameworks_dir [_mportkey $mport frameworks_dir]
-<<<<<<< HEAD
-    
-=======
-
->>>>>>> e3ed837a
+
     if {[info exists env(DYLD_FRAMEWORK_PATH)]} {
         lappend search_path $env(DYLD_FRAMEWORK_PATH)
     } else {
@@ -1323,18 +1284,9 @@
 # mport     the port declaring the dep (context in which to evaluate $prefix etc)
 # depspec   the dependency test specification (path, bin, lib, etc.)
 proc _mportispresent {mport depspec} {
-<<<<<<< HEAD
-    ui_debug "Searching for dependency: [ditem_key $mport provides]"
-    set res [_mportactive $mport]
-=======
     set portname [lindex [split $depspec :] end]
     ui_debug "Searching for dependency: $portname"
-    if {[string equal ${macports::registry.installtype} "image"]} {
-        set res [_portnameactive $portname]
-    } else {
-        set res [registry::entry_exists_for_name $portname]
-    }
->>>>>>> e3ed837a
+    set res [_portnameactive $portname]
     if {$res != 0} {
         ui_debug "Found Dependency: receipt exists for $portname"
         return 1
@@ -1417,17 +1369,7 @@
         dlist_delete dlist $mport
 
         # install them
-<<<<<<< HEAD
         set result [dlist_eval $dlist _mportactive [list _mportexec "activate"]]
-=======
-        # xxx: as with below, this is ugly.  and deps need to be fixed to
-        # understand Port Images before this can get prettier
-        if { [string equal ${macports::registry.installtype} "image"] } {
-            set result [dlist_eval $dlist _mportactive [list _mportexec "activate"]]
-        } else {
-            set result [dlist_eval $dlist _mportinstalled [list _mportexec "install"]]
-        }
->>>>>>> e3ed837a
 
         if {$result != {}} {
             set errstring "The following dependencies failed to build:"
@@ -2157,27 +2099,16 @@
             } else {
                 set tclpackage $libpath
             }
-<<<<<<< HEAD
-            
+
             set configure_args "--prefix=$prefix --with-tclpackage=$tclpackage --with-install-user=$owner --with-install-group=$group --with-directory-mode=$perms"
             # too many users have an incompatible readline in /usr/local, see ticket #10651
             if {$os_platform != "darwin" || $prefix == "/usr/local"
-=======
-
-            set configure_args "--prefix=$prefix --with-tclpackage=$tclpackage --with-install-user=$owner --with-install-group=$group --with-directory-mode=$perms"
-            # too many users have an incompatible readline in /usr/local, see ticket #10651
-            if {$tcl_platform(os) != "Darwin" || $prefix == "/usr/local"
->>>>>>> e3ed837a
                 || ([glob -nocomplain "/usr/local/lib/lib{readline,history}*"] == "" && [glob -nocomplain "/usr/local/include/readline/*.h"] == "")} {
                 append configure_args " --enable-readline"
             } else {
                 ui_warn "Disabling readline support due to readline in /usr/local"
             }
-<<<<<<< HEAD
-            
-=======
-
->>>>>>> e3ed837a
+
             # do the actual configure, build and installation of new base
             ui_msg "Installing new MacPorts release in $prefix as $owner:$group; permissions $perms; Tcl-Package in $tclpackage\n"
             if { [catch { system "cd $mp_source_path && ./configure $configure_args && make && make install" } result] } {
@@ -2255,21 +2186,6 @@
     if { [catch {set ilist [registry::installed $portname ""]} result] } {
         if {$result == "Registry error: $portname not registered as installed." } {
             ui_debug "$portname is *not* installed by MacPorts"
-<<<<<<< HEAD
-            # open porthandle
-            set porturl $portinfo(porturl)
-            if {![info exists porturl]} {
-                set porturl file://./
-            }
-            # Merge the global variations into the specified
-            foreach { variation value } $globalvarlist {
-                if { ![info exists variations($variation)] } {
-                    set variations($variation) $value
-                }
-            }
-
-            if {[catch {set workername [mportopen $porturl [array get options] [array get variations]]} result]} {
-=======
 
             # We need to pass _mportispresent a reference to the mport that is
             # actually declaring the dependency on the one we're checking for.
@@ -2289,25 +2205,15 @@
                 }
 
                 if {[catch {set workername [mportopen $porturl [array get options] [array get variations]]} result]} {
->>>>>>> e3ed837a
                     global errorInfo
                     ui_debug "$errorInfo"
                     ui_error "Unable to open port: $result"
                     return 1
-<<<<<<< HEAD
-            }
-            # While we're at it, update the portinfo
-            array unset portinfo
-            array set portinfo [mportinfo $workername]
-
-            if {![_mportispresent $workername $dspec ] } {
-=======
                 }
                 # While we're at it, update the portinfo
                 array unset portinfo
                 array set portinfo [mportinfo $workername]
                 
->>>>>>> e3ed837a
                 # upgrade its dependencies first
                 _upgrade_dependencies portinfo depscache globalvarlist variationslist options
                 # now install it
@@ -2320,10 +2226,7 @@
                 }
                 if {$result > 0} {
                     ui_error "Problem while installing $portname"
-<<<<<<< HEAD
-=======
                     catch {mportclose $workername}
->>>>>>> e3ed837a
                     return $result
                 }
                 # we just installed it, so mark it done in the cache
@@ -2495,15 +2398,7 @@
 
 
     # build or unarchive version_in_tree
-<<<<<<< HEAD
     set upgrade_action "archive"
-=======
-    if {0 == [string compare "yes" ${macports::portarchivemode}]} {
-        set upgrade_action "archive"
-    } else {
-        set upgrade_action "destroot"
-    }
->>>>>>> e3ed837a
 
     # avoid building again unnecessarily
     if {[info exists options(ports_force)] || $epoch_override == 1
@@ -2512,10 +2407,7 @@
             global errorInfo
             ui_debug "$errorInfo"
             ui_error "Unable to upgrade port: $result"
-<<<<<<< HEAD
-=======
             catch {mportclose $workername}
->>>>>>> e3ed837a
             return 1
         }
     }
@@ -2531,58 +2423,16 @@
         } elseif {[catch {portuninstall::uninstall $portname ${version_in_tree}_${revision_in_tree}$portinfo(canonical_active_variants) [array get options]} result]} {
             global errorInfo
             ui_debug "$errorInfo"
-<<<<<<< HEAD
             ui_error "Uninstall $portname ${version_in_tree}_${revision_in_tree}$portinfo(canonical_active_variants) failed: $result"
-=======
-            ui_error "Uninstall $portname ${version_installed}_${revision_installed}${variant_installed} failed: $result"
             catch {mportclose $workername}
->>>>>>> e3ed837a
             return 1
         }
         if {!$force_cur} {
             unset options(ports_force)
         }
-<<<<<<< HEAD
         if {$anyactive && $version_in_tree == $version_active && $revision_in_tree == $revision_active
             && $portinfo(canonical_active_variants) == $variant_active} {
             set anyactive no
-=======
-    } else {
-        # are we installing an existing version due to force or epoch override?
-        if {[registry::entry_exists $portname $version_in_tree $revision_in_tree $portinfo(canonical_active_variants)]} {
-             ui_debug "Uninstalling $portname ${version_in_tree}_${revision_in_tree}$portinfo(canonical_active_variants)"
-            # we have to force the uninstall in case of dependents
-            set force_cur [info exists options(ports_force)]
-            set options(ports_force) yes
-            if {$is_dryrun eq "yes"} {
-                ui_msg "Skipping uninstall $portname @${version_in_tree}_${revision_in_tree}$portinfo(canonical_active_variants) (dry run)"
-            } elseif {[catch {portuninstall::uninstall $portname ${version_in_tree}_${revision_in_tree}$portinfo(canonical_active_variants) [array get options]} result]} {
-                global errorInfo
-                ui_debug "$errorInfo"
-                ui_error "Uninstall $portname ${version_in_tree}_${revision_in_tree}$portinfo(canonical_active_variants) failed: $result"
-                catch {mportclose $workername}
-                return 1
-            }
-            if {!$force_cur} {
-                unset options(ports_force)
-            }
-            if {$anyactive && $version_in_tree == $version_active && $revision_in_tree == $revision_active
-                && $portinfo(canonical_active_variants) == $variant_active} {
-                set anyactive no
-            }
-        }
-        if {$anyactive} {
-            # deactivate version_active
-            if {$is_dryrun eq "yes"} {
-                ui_msg "Skipping deactivate $portname @${version_active}_${revision_active} (dry run)"
-            } elseif {[catch {portimage::deactivate $portname ${version_active}_${revision_active}${variant_active} $optionslist} result]} {
-                global errorInfo
-                ui_debug "$errorInfo"
-                ui_error "Deactivating $portname ${version_active}_${revision_active} failed: $result"
-                catch {mportclose $workername}
-                return 1
-            }
->>>>>>> e3ed837a
         }
     }
     if {$anyactive} {
@@ -2593,6 +2443,7 @@
             global errorInfo
             ui_debug "$errorInfo"
             ui_error "Deactivating $portname ${version_active}_${revision_active} failed: $result"
+            catch {mportclose $workername}
             return 1
         }
     }
