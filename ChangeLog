#
#   $Id$
#
#   This is a log of major user-visible changes in each release
#

	
<<<<<<< HEAD
Release 1.4.1 (Unreleased):

    - Add responsive, reasonably fast http mirrors to openbsd group (pipping in r23343).
=======
Release 1.5 (Unreleased):

    - Add -I${prefix}/include -L${prefix}/lib to the default configure flags (pguyot in r23246 and r23291).

    - New options for configure flags (C|CPP|CXX|LD)FLAGS and logic to handle that and backward compatibility
      (pguyot in r23089, r23125, r23238, r23248 and r23249).

    - "port sync" now updates svn repos too (eridius in r22784).
>>>>>>> 4884c451

    - Resolved ticket #11637: livecheck incorrectly assumed that master_sites was set. (pguyot in r23329).


<<<<<<< HEAD
=======
Release 1.4.1 (Unreleased):

    - Add responsive, reasonably fast http mirrors to openbsd group (pipping in r23343).

    - Resolved ticket #11637: livecheck incorrectly assumed that master_sites was set. (pguyot in r23329).


>>>>>>> 4884c451
Release 1.4 (26-March-2007):

    - New gnupg mirrors list and general cleanups to varios other lists (pipping in r22979 through r22982,
      r22999, r23000 & r23037).

    - Python 2.4 & Python 2.5 group code now offer a "python.include" variable (mww in r22914 & r22953).

    - Resolved ticket #7563: The Pextlib curl command now sends a user agent, set to
      "MacPorts libcurl/[libcurl version]" (eridius in r22771).

    - Resolved ticket #11417: No longer touch the dep map file when opening it for reading (eridius in r22769).

    - Archivemode now supports both tbz2 & tbz binary archives naming variations (jmpp in r22584).

    - Add new alias 'registry_active' for registry::active so portfiles can check if another port is
      installed and activated (eridius in r22304).

    - Built-in 'find' command now always expects an expression as its first argument (jkh in r22048).

    - with_docs variant of GNUStep PortGroup ports now installs the latex2html port by default (yves in r22014).

    - Add new 'touch' & 'ln' portfile writing commands, their usage being similar to their BSD equivalents,
      along with 'move' and 'copy' shorthands for TCL's "file rename/copy" calls (eridius in r22007).

    - Fix a dangerous bug in parsing filenames with spaces in the the 'delete' command, while reworking it
      to no longer be a plain 'system "rm -rf <path>"' call (eridius in r22007).

    - Checksum phase no longer deletes distfiles upon checksums mistmatch, eliminating "file not found"
      errors when a second run is attempted, thus making the need for a "port clean --dist" call more
      explicit before continuing (eridius in r21967).

    - Stating an empty key value in a Portfile now correctly clears it, as expected (eridius in r21950 & r21951).

    - Documentation updates to the ports.conf.5 and portfile.7 man pages (markd, jmpp and others I may
      be forgetting, sorry 'bout that, in r21998, referencing tickets #4905, #6880 & #10840).

    - /Applications/DarwinPorts --> /Applications/MacPorts migration in base for aqua ports
      (rhwood in r21852 and r21853, but other commits to this effect were also applied to trunk/dports)

    - New SourceForge mirrors redirector and a few fallback geographically distributed hardcoded ones
      to prevent disaster from happening, as suggested by Ross Turk (jkh in r21143 & jmpp in r21768).

    - GNUStep PortGroup improvements and full documentation in portgroup.7 (yves in r21764).

    - Xcode GroupCode improvements to ensure builds always take place inside the work dir (eridius in r21762).

    - New 'macports' mirrors list, with entries pointing to svn's /distfiles/<user> &
      /distfiles/general directories in our repo (eridius & jmpp in r21621).

    - Iterate in darwinports_fastload using glob instead of hardcoding the library names (eridius in r21585).

    - New Python 2.5 GroupCode (mww in r21451).

    - Set upgrade.target back to archive (from unarchive) (dluke in r21110).

    - rubyforge_gem fetch method for the Ruby PortGroup & livecheck support
      (pguyot in r20544 & r20834, respectively).

    - Resolved ticket #10843 (and probably #8229): initialize the portinfo array each time to improve
      'port deps' and 'port variats' output (jberry in r19992).

    - Resolved ticket #10766: improve error when no current port is available (jberry in r19665).

    - Resolved ticket #8723: better messages for port outdated (jberry in r19664).


Release 1.3.2 (9-Aug-2006):

    - Fixed a bug that prevented operation of port ed with some editors.
      The env wasn't being properly restored for the editor. (jberry)

    - Fixed a bug in the creation of the portf symlink. (jmpp)

    - Fixed a bug where port upgrade -uf fails because of the dirty upgrade
      code. (pguyot)

    - Port no longer warns when a shared distfile directory is emptied by a
      clean --dist or clean --all, it now prunes the directory instead. (pguyot)

    - Gem method of ruby portgroup now destroots from the worksrcdir, thus
      avoiding an unnecessary warning with -t. (pguyot)

    - Tell ld to look into /usr/local/lib when building port. This solves a
      problem occurring when a newer version of readline is installed in
      /usr/local. (pguyot)

    - Added gnustep portgroup support. (Bugzilla #8139) (yves)

    - Avoid sending Pragma: no cache when fetching files. (Bugzilla #8669)
      (josh_root, blb)

    - Changed Makefile logic to reconfigure/regenerate files when templates
      are modified. (pguyot)
    
    - Trace now forbids renaming files and directories as well as removing
      directories outside the sandbox. (pguyot)

    - Allow additional inserted libraries by keeping DYLD_INSERT_LIBRARIES
      variable. (pguyot)
      
    - Change some UI strings and documentation to read MacPorts, rather than
      DarwinPorts. The project is adopting the new name "MacPorts", and will
      be using the macports.org domain in the future.

Release 1.3.1 (31-Jul-2006):

    - Fixed a bug in livecheck sourceforge guess algorithm. (pguyot)

    - Fixed an incompatibility of darwintrace.c with MacOS X 10.3. Darwintrace.c
      now also compiles on Linux. (pguyot)

    - Fixed a bug introduced by a patch to the fetch code. Now, fetch target
      can really deal with patch files even if the main fetch method is CVS or
      SVN. (pguyot)

    - Fixed a bug, introduced in 1.3, that prevented -f selfupdate from forcing
      a build of the fetched sources. (jberry)
      
    - Fixed a bug, introduced in 1.3, that prevented -u uninstall from working.
      (jberry)

    - Fixed a bug in xcode portgroup. One variable used by the group conflicted
      with global variables in port base code. (pguyot)

    - Added a new test case for a cvs+remote patch file bug. (pguyot)
    
    - Added ruby gems support for ruby group. (rcavanaugh & pguyot)

    - Trace now forbids creation of directories outside the sandbox. (pguyot)
    
    - Additions to man page for port(1): (jberry)
       * new port options -F, -i, -x, -p
       * mention interactive and batch modes
       * document extensions to info command.
    
    - Archive mode is now disabled by default. (landonf)

    - The upgrade target now properly detects and uses a matching binary
      archive if found, an uninstall && install combination needed up till
      now to pick it up. (jmpp)
    
Release 1.3 (27-Jul-2006):

    - Fixed a bug where only the first word of configuration settings (in
      ports.conf) was processed. This bug affected the use of extra_env.
      (Bugzilla #9948) (pguyot)

    - Fixed a bug where environment variables governing proxy were not
      capitalized properly. (blb & jberry)

    - Fixed a bug where port outdated and port ugprade didn't work in direct
      mode. (Bugzilla 7719, 7721) (dluke & jberry)

    - Fixed several problems with iteration on ports. (jberry)
    
    - Fixed a bug where curl LDFLAGS weren't properly propagated. (landonf)
    
    - Fixed a bug where location update routine invoked when installing DP did
      not take the DESTDIR variable into account. (jmpp)

    - Fixed a bug where patchfiles specifications could not have suffixes to
      indicate the master site. (pguyot)
    
    - Fixed spelling in port(1) man page. (Bugzilla 8103) (pjenvey & jberry)
    
    - Fixed a typo and another problem in messages generated by port command.
      (Bugzilla 6706 & 6712) (deric & jmpp)
    
    - Fixed a typo in ports.conf. (matt & jmpp)
    
    - Fixed several problems with launchd support (Bugzilla 8372 & 10041)
      (jberry)

    - Fixed a bug preventing the use of libmd for checksums and added an
      informative compilation error if libcrypto and libmd cannot be found.
      (landonf)
    
    - Fixed a bug where thread2.6 Tcl library wasn't installed where DP is
      installed. (jmpp)

    - Fixed a bug in xcode PortGroup which prevented the use of a custom
      project path. (pguyot)
    
    - Fixed a bug in xcode PortGroup which made destroot to fail when there
      were spaces in the install path. (pguyot)

    - Fixed a bug in portfetch.tcl which failed to fetch patches when using
      CVS or SVN. (Bugzilla 5269) (yeled)
    
    - Added new command 'delete' for use in Portfiles instead of
      'file delete' and 'system "rm.."' (mww)

    - Added more information to porthier(7) about ${prefix}/var/db/dports.
      (olegb)
    
    - Updated Gnome, KDE and SourceForge mirror lists. (Bugzilla 8045, 9152)
      (rwhood, blb, olegb & pguyot)

    - Check earlier if there is no Portfile in a directory (especially when
      iterating). (jberry)

    - Split livecheck into distcheck and livecheck. Added two regular expression
      modes (one line, full file), set the default to check against freshmeat
      and defined the default for perl5 group. (pguyot)

    - Discover path to rsync at autoconf time. (jberry)
    
    - Mark CVS, TAR, GNUTAR, and RSYNC as additional precious variables that can
      be overridden in configure environment at time of configure to customize
      the location of these tools. Note that these tools are not found in the dp
      prefix, as PATH is sanitized of references to prefix. But you could
      override the precious variables to acheive that if you really want to
      shoot yourself. (jberry)

    - Set timeouts for curl transfers.  Some connections to sketchy mirror sites
      can hang forever otherwise. (jkh)
    
    - Shortened the time to upgrade with archive mode on by using archive as the
      target. (Bugzilla #7891) (dluke & jberry)

    - Added support for sqlite 3. (jberry)

    - Major update of the trace (-t) option (pguyot):
      * backported changes from darwinbuild's version of darwintrace, including
        several bug fixes.
      * cleaned up the code.
      * writing/creating and also unlinking a file outside allowed bounds are
        now blocked instead of being simply reported (previous version only
        reported creations).
      * fixed a bug where -t failed with X11 ports because ${prefix} got
        overwritten.

    - Added new native commands to handle privileges chores. (jberry)
    
    - Add batch/interactive mode. In interactive mode, use readline when it's available.
      Command and portname completion is available in interactive mode, as is readline
      history. (jberry) 2005-11-07,08
    
        * Add new option -F <filename> which specifies a command file to be
          read and processed. Multiple such options may be given to provide
          multiple command files. If filename is "-", then stdin is read.
      
        * Option -i is equivilant to -F -, which forces processing of standard
          input following any commands given as arguments.
          
        * If port is invoked as portf, an -F is assumed as an implicit first
          argument (so the real first argument is taken as a command file to
          be processed). This should allow the use of a shebang line such as:
            #!/usr/bin/env portf
            
        * Commands starting with # are treated as comments.
        
        * Install a symbolic link /opt/local/bin/portf --> /opt/local/bin/port.
        
        * New command "cd" is useful to change to a new directory/port while in
          interactive/batch mode.
          
        * Multiple commands on a single line may be separated by a ';'
        
        * Global command options may now be specified following a particular
          command; they will apply only to that command rather than to all
          command invocations. This is important for batch/interactive mode.
        
    - Add new option -p, which ignores errors while processing within a command.
      (this subsumes some of the work that -f was previously overloaded to do).
      (jberry).
    
    - Add new option -x, which exits immediately on errors while in batch mode (
      otherwise we don't exit on errors in batch mode). (jberry)
    
    - Refactoring of port(1) to cast actions into distinct action procs. Adds
      the new action_array which is used for action dispatch, and also to generate
      the list of possible commands for help and command completion. (jberry)
    
    - Initial version of portmirror binary to build a mirror of distfiles.
      (pguyot)

    - Improvements and fixes to the tests. (pguyot)
    
    - Added a new option (checksum.skip=yes) to bypass the checksum phase. This
      option is mostly useful on the command line to test older distfiles.
      (jberry)

    - Added dependencies for rpm on virtual packages representing releases of
      MacOS X. (mww)
      
    - Add to port the ability to query for specific meta-data fields.
      For instance: port info --maintainer --name category:java
      When specific fields are given, the legacy generalized info is not presented, and vis-versa.
      By default, the fields for each port are listed one-per-line, with a field label
      in front of each. (The field label is omitted if the global -q option is given).
      If the --line option is given, the fields are presented on one line, tab separated,
      and with no field label: port info --name --maintainer --line tomcat5 apache2
      Field names are those from the PortIndex, plus some convenience versions of
      those: (such as allowing category instead of categories).
      Fields which are actually lists (such as depends_lib) are displayed comma-separated.
      (jberry) 2006-02-16
      
Release 1.2.1 (10-Apr-2006):

    - Changes to darwinports build infrastructure to allow for build of
      the darwinports infrastructure as a multiarchitecture binary.
      This allows darwinports to be built as fat, but does nothing to
      allow ports themselves to be built as fat. To build darwinports
      fat, configure as follows:
        ./configure CFLAGS='-arch ppc -arch i386' SHLIB_LDFLAGS='-arch ppc -arch i386'
                                        backported from HEAD (jberry)
                                        
    - Add a hack in order attempt to detect when a sourceforge mirror
      is actually returning an error page. If this is detected, proceed
      to the next mirror.               backported from HEAD (jberry)

Release 1.2 (14-Dec-2005):

    - Syntax change to disambiguate uses of the port's version on the command
      line, when coupled with new changes to accept multiple ports.
      The port version must now always be prefixed with an @. Example:
        port uninstall vim @1.0
      This probably only affects uninstall and activate, both of which
      require a version if there are multiple versions installed.

    - gzip-compress manpages that are in the share/man/cat? directories during
      destroot, too. (mww)

    - Enhance port command such that targets that require a port to be
      specified will now all default to a port in current directory. (jberry)
      
    - Enhance port command to allow multiple ports per invocation.
      Where previously one said "port install porta; port install portb", 
      one can now say "port install porta portb". (jberry)
      
    - Enhance port command to allow use of shell-like glob patterns for
      port selection. When a glob pattern is found, the group of ports
      matching the glob pattern is substituted. (jberry)
      
    - Enhance port command to allow use of "pseudo" portnames to specify
      groups of ports.
      When one of these pseudo portnames is specified on the command line,
      the corresponding group of ports is substituted.

      Currently defined pseudo portnames are:
        current, all, installed, uninstalled, active, inactive, outdated.
      
      Additional pseudo portnames can be used to select ports based on a
      regex pattern match against certain criteria. Each port selector is
      a name, followed by a colon, followed by the desired regex pattern.
      The selectors are:
      variants:, variant:, description:, portdir:, homepage:, epoch:,
      platforms:, platform:, name:, long_description:, maintainers:, maintainer:,
      categories:, category:, version:, and revision: (jberry)
      
    - Enhance port command to allow use of set expressions to combine
      ports or groups of ports.
      Supported operators are "and", "or", "not", "!", "(", ")". (jberry)
      
    - Enhance port command to allow a port to be specified through a file:
      url instead of via portname. This function was previously available
      though the -D and -u options, which make less sense now that multiple
      ports can be specified to a target. (jberry)
      
    - Under Tiger, startupitems are now by default generated for launchd
      rather than systemstarter. (jberry)
      
    - Add new startupitem keys startupitem.executable, startupitem.logfile,
      startupitem.logevents, startupitem.pidfile, supported for both
      systemstarter and launchd. (jberry)
      
    - New Test framework. Running make test from base/tests/ will test
      several features of port(1) including syntax of Portfiles. New tests
      can easily be added by simply creating new directories in base/tests/
      with a Portfile and a master file containing the output of port test
      in this directory. Some tests are actually more complex. These tests
      require the port binary to be installed in ${prefix}. (pguyot)

    - svn fetching support, parallel to cvs fetching. Note that
      this is a bit skanky as svn is not installed on the platform by default.
      This code will error-out if svn is not installed. (jberry)

    - Removal of old "fetch.args" parameter now that all Portfiles have been
      properly moved to leverage Paul's libcurl work (yeled)

    - DP now sets its own env variables instead of filtering user declared
      ones considered harmful (blb)

    - "Canonicalization" of expanded path:${prefix}/foo:bar dependencies
      when including them in the PortIndex for better abstraction (jberry/pguyot)

    - Addition of the IndexRegen.sh script that takes care of the automated
      index thingie... (pguyot and jmpp)

    - Miscellaneous cleanups:
        - DP base is assured to respect a temporary DESTDIR installation and
          other Makefile cleanups (toby, jmpp)
        - s/--with-tclpackagedir/--with-tclpackage/g in autoconf error
          reports (pguyot)
        - fixes for the buildall.sh script (jkh)

    - Some other fixes for lurking bugs, untapped by the various developments
      that have taken place since 1.1 ("bunch of developers ;-);

    - Snazzy new ChangeLog file
    
    - Add new actions for port(1): help (get help about port),
      echo (the expanded arguments),
      cat (the contents of the Portfiles from the specified ports),
      edit (also alias "ed", the contents of the Portfiles, using EDITOR or VISUAL),
      dir (emit path to the port's directory),
      file (emit path to the port's Portfile)
      (jberry)
      
    - On make install, upgrade ports.conf and sources.conf to change rsync.opendarwin.org
      to rsync.darwinports.org. This is now our preferred rsync hostname.
      Likewise, rename the rsync destination directories in ${prefix}/var/db/dports/sources
      in a similar fashion (jberry)


Release 1.1:

    (information not here).
    
Release 1.0:
    
    (information not here).<|MERGE_RESOLUTION|>--- conflicted
+++ resolved
@@ -5,11 +5,6 @@
 #
 
 	
-<<<<<<< HEAD
-Release 1.4.1 (Unreleased):
-
-    - Add responsive, reasonably fast http mirrors to openbsd group (pipping in r23343).
-=======
 Release 1.5 (Unreleased):
 
     - Add -I${prefix}/include -L${prefix}/lib to the default configure flags (pguyot in r23246 and r23291).
@@ -18,21 +13,17 @@
       (pguyot in r23089, r23125, r23238, r23248 and r23249).
 
     - "port sync" now updates svn repos too (eridius in r22784).
->>>>>>> 4884c451
+
+    - Default +universal variant for configure-based ports (pguyot in r22313).
+
+
+Release 1.4.1 (Unreleased):
+
+    - Add responsive, reasonably fast http mirrors to openbsd group (pipping in r23343).
 
     - Resolved ticket #11637: livecheck incorrectly assumed that master_sites was set. (pguyot in r23329).
 
 
-<<<<<<< HEAD
-=======
-Release 1.4.1 (Unreleased):
-
-    - Add responsive, reasonably fast http mirrors to openbsd group (pipping in r23343).
-
-    - Resolved ticket #11637: livecheck incorrectly assumed that master_sites was set. (pguyot in r23329).
-
-
->>>>>>> 4884c451
 Release 1.4 (26-March-2007):
 
     - New gnupg mirrors list and general cleanups to varios other lists (pipping in r22979 through r22982,
